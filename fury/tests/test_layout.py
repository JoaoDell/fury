--- conflicted
+++ resolved
@@ -1,13 +1,9 @@
 import numpy as np
 import numpy.testing as npt
 from fury import actor
-<<<<<<< HEAD
 from fury.ui.containers import Panel2D
-from fury.layout import GridLayout, Layout, VerticalLayout, HorizontalLayout
-=======
 from fury.layout import GridLayout, HorizontalLayout, Layout, \
     VerticalLayout, XLayout, YLayout, ZLayout
->>>>>>> b38ee69e
 
 
 def get_default_cubes(centers=np.asarray([[[0, 0, 0]], [[5, 5, 5]]]),
