"""Test for components module."""
import itertools
import os
import shutil
from os.path import join as pjoin
from tempfile import TemporaryDirectory as InTemporaryDirectory

import numpy as np

import numpy.testing as npt
import pytest

from fury import window, actor, ui
from fury.data import DATA_DIR
from fury.decorators import skip_win, skip_osx
from fury.primitive import prim_sphere
from fury.testing import assert_arrays_equal, assert_greater, EventCounter, \
    assert_true, assert_equal, assert_not_equal, assert_greater_equal, \
    assert_less_equal


# @pytest.mark.skipif(True, reason="Need investigation. Incorrect "
#                                  "number of event for each vtk version")
from fury.ui import PlaybackPanel


def test_ui_textbox(recording=False):
    filename = "test_ui_textbox"
    recording_filename = pjoin(DATA_DIR, filename + ".log.gz")
    expected_events_counts_filename = pjoin(DATA_DIR, filename + ".json")

    print(recording_filename)
    # TextBox
    textbox_test = ui.TextBox2D(height=3, width=10, text="Text")

    another_textbox_test = ui.TextBox2D(height=3, width=10, text="Enter Text")
    another_textbox_test.set_message("Enter Text")

    # Assign the counter callback to every possible event.
    event_counter = EventCounter()
    event_counter.monitor(textbox_test)

    current_size = (600, 600)
    show_manager = window.ShowManager(size=current_size, title="FURY TextBox")

    show_manager.scene.add(textbox_test)

    if recording:
        show_manager.record_events_to_file(recording_filename)
        print(list(event_counter.events_counts.items()))
        event_counter.save(expected_events_counts_filename)

    else:
        show_manager.play_events_from_file(recording_filename)
        expected = EventCounter.load(expected_events_counts_filename)
        event_counter.check_counts(expected)


def test_ui_line_slider_2d_horizontal_bottom(recording=False):
    filename = "test_ui_line_slider_2d_horizontal_bottom"
    recording_filename = pjoin(DATA_DIR, filename + ".log.gz")
    expected_events_counts_filename = pjoin(DATA_DIR, filename + ".json")

    line_slider_2d_test = ui.LineSlider2D(
        initial_value=-2,
        min_value=-5,
        max_value=5,
        orientation="horizontal",
        text_alignment="bottom",
    )
    line_slider_2d_test.center = (300, 300)

    # Assign the counter callback to every possible event.
    event_counter = EventCounter()
    event_counter.monitor(line_slider_2d_test)

    current_size = (600, 600)
    show_manager = window.ShowManager(
        size=current_size, title="FURY Horizontal Line Slider"
    )

    show_manager.scene.add(line_slider_2d_test)

    if recording:
        show_manager.record_events_to_file(recording_filename)
        print(list(event_counter.events_counts.items()))
        event_counter.save(expected_events_counts_filename)

    else:
        show_manager.play_events_from_file(recording_filename)
        expected = EventCounter.load(expected_events_counts_filename)
        event_counter.check_counts(expected)


def test_ui_line_slider_2d_horizontal_top(recording=False):
    filename = "test_ui_line_slider_2d_horizontal_top"
    recording_filename = pjoin(DATA_DIR, filename + ".log.gz")
    expected_events_counts_filename = pjoin(DATA_DIR, filename + ".json")

    line_slider_2d_test = ui.LineSlider2D(
        initial_value=-2,
        min_value=-5,
        max_value=5,
        orientation="horizontal",
        text_alignment="top",
    )
    line_slider_2d_test.center = (300, 300)

    # Assign the counter callback to every possible event.
    event_counter = EventCounter()
    event_counter.monitor(line_slider_2d_test)

    current_size = (600, 600)
    show_manager = window.ShowManager(
        size=current_size, title="FURY Horizontal Line Slider"
    )

    show_manager.scene.add(line_slider_2d_test)

    if recording:
        show_manager.record_events_to_file(recording_filename)
        print(list(event_counter.events_counts.items()))
        event_counter.save(expected_events_counts_filename)

    else:
        show_manager.play_events_from_file(recording_filename)
        expected = EventCounter.load(expected_events_counts_filename)
        event_counter.check_counts(expected)


def test_ui_line_slider_2d_vertical_left(recording=False):
    filename = "test_ui_line_slider_2d_vertical_left"
    recording_filename = pjoin(DATA_DIR, filename + ".log.gz")
    expected_events_counts_filename = pjoin(DATA_DIR, filename + ".json")

    line_slider_2d_test = ui.LineSlider2D(
        initial_value=-2,
        min_value=-5,
        max_value=5,
        orientation="vertical",
        text_alignment="left",
    )
    line_slider_2d_test.center = (300, 300)

    # Assign the counter callback to every possible event.
    event_counter = EventCounter()
    event_counter.monitor(line_slider_2d_test)

    current_size = (600, 600)
    show_manager = window.ShowManager(
        size=current_size, title="FURY Vertical Line Slider"
    )

    show_manager.scene.add(line_slider_2d_test)

    if recording:
        show_manager.record_events_to_file(recording_filename)
        print(list(event_counter.events_counts.items()))
        event_counter.save(expected_events_counts_filename)

    else:
        show_manager.play_events_from_file(recording_filename)
        expected = EventCounter.load(expected_events_counts_filename)
        event_counter.check_counts(expected)


def test_ui_line_slider_2d_vertical_right(recording=False):
    filename = "test_ui_line_slider_2d_vertical_right"
    recording_filename = pjoin(DATA_DIR, filename + ".log.gz")
    expected_events_counts_filename = pjoin(DATA_DIR, filename + ".json")

    line_slider_2d_test = ui.LineSlider2D(
        initial_value=-2,
        min_value=-5,
        max_value=5,
        orientation="vertical",
        text_alignment="right",
    )
    line_slider_2d_test.center = (300, 300)

    # Assign the counter callback to every possible event.
    event_counter = EventCounter()
    event_counter.monitor(line_slider_2d_test)

    current_size = (600, 600)
    show_manager = window.ShowManager(
        size=current_size, title="FURY Vertical Line Slider"
    )

    show_manager.scene.add(line_slider_2d_test)

    if recording:
        show_manager.record_events_to_file(recording_filename)
        print(list(event_counter.events_counts.items()))
        event_counter.save(expected_events_counts_filename)

    else:
        show_manager.play_events_from_file(recording_filename)
        expected = EventCounter.load(expected_events_counts_filename)
        event_counter.check_counts(expected)


def test_ui_2d_line_slider_hooks(recording=False):
    global changed, value_changed, slider_moved

    filename = "test_ui_line_slider_2d_hooks"
    recording_filename = pjoin(DATA_DIR, filename + ".log.gz")
    expected_events_counts_filename = pjoin(DATA_DIR, filename + ".json")

    line_slider_2d = ui.LineSlider2D(center=(300, 300))

    event_counter = EventCounter()
    event_counter.monitor(line_slider_2d)

    show_manager = window.ShowManager(size=(600, 600),
                                      title="FURY Line Slider hooks")

    # counters for the hooks to increment
    changed = value_changed = slider_moved = 0

    def on_line_slider_change(slider):
        global changed
        changed += 1

    def on_line_slider_moved(slider):
        global slider_moved
        slider_moved += 1

    def on_line_slider_value_changed(slider):
        global value_changed
        value_changed += 1

    line_slider_2d.on_change = on_line_slider_change
    line_slider_2d.on_moving_slider = on_line_slider_moved
    line_slider_2d.on_value_changed = on_line_slider_value_changed

    for i in range(100, -1, -1):
        line_slider_2d.value = i

    show_manager.scene.add(line_slider_2d)

    if recording:
        show_manager.record_events_to_file(recording_filename)
        event_counter.save(expected_events_counts_filename)

    else:
        show_manager.play_events_from_file(recording_filename)
        expected = EventCounter.load(expected_events_counts_filename)
        event_counter.check_counts(expected)

    assert_greater(changed, 0)
    assert_greater(value_changed, 0)
    assert_greater(slider_moved, 0)
    assert_equal(changed, value_changed + slider_moved)


def test_ui_line_double_slider_2d(interactive=False):
    line_double_slider_2d_horizontal_test = ui.LineDoubleSlider2D(
        center=(300, 300),
        shape="disk",
        outer_radius=15,
        min_value=-10,
        max_value=10,
        initial_values=(-10, 10),
    )
    npt.assert_equal(line_double_slider_2d_horizontal_test.handles[0].size, (30, 30))
    npt.assert_equal(line_double_slider_2d_horizontal_test.left_disk_value, -10)
    npt.assert_equal(line_double_slider_2d_horizontal_test.right_disk_value, 10)

    line_double_slider_2d_vertical_test = ui.LineDoubleSlider2D(
        center=(300, 300),
        shape="disk",
        outer_radius=15,
        min_value=-10,
        max_value=10,
        initial_values=(-10, 10),
    )
    npt.assert_equal(line_double_slider_2d_vertical_test.handles[0].size, (30, 30))
    npt.assert_equal(line_double_slider_2d_vertical_test.bottom_disk_value, -10)
    npt.assert_equal(line_double_slider_2d_vertical_test.top_disk_value, 10)

    if interactive:
        show_manager = window.ShowManager(
            size=(600, 600), title="FURY Line Double Slider"
        )
        show_manager.scene.add(line_double_slider_2d_horizontal_test)
        show_manager.scene.add(line_double_slider_2d_vertical_test)
        show_manager.start()

    line_double_slider_2d_horizontal_test = ui.LineDoubleSlider2D(
        center=(300, 300),
        shape="square",
        handle_side=5,
        orientation="horizontal",
        initial_values=(50, 40),
    )
    npt.assert_equal(line_double_slider_2d_horizontal_test.handles[0].size, (5, 5))
    npt.assert_equal(line_double_slider_2d_horizontal_test.left_disk_value, 39)
    npt.assert_equal(line_double_slider_2d_horizontal_test.right_disk_value, 40)
    npt.assert_equal(line_double_slider_2d_horizontal_test.left_disk_ratio, 0.39)
    npt.assert_equal(line_double_slider_2d_horizontal_test.right_disk_ratio, 0.4)

    line_double_slider_2d_vertical_test = ui.LineDoubleSlider2D(
        center=(300, 300),
        shape="square",
        handle_side=5,
        orientation="vertical",
        initial_values=(50, 40),
    )
    npt.assert_equal(line_double_slider_2d_vertical_test.handles[0].size, (5, 5))
    npt.assert_equal(line_double_slider_2d_vertical_test.bottom_disk_value, 39)
    npt.assert_equal(line_double_slider_2d_vertical_test.top_disk_value, 40)
    npt.assert_equal(line_double_slider_2d_vertical_test.bottom_disk_ratio, 0.39)
    npt.assert_equal(line_double_slider_2d_vertical_test.top_disk_ratio, 0.4)

    with npt.assert_raises(ValueError):
        ui.LineDoubleSlider2D(orientation="Not_hor_not_vert")

    if interactive:
        show_manager = window.ShowManager(
            size=(600, 600), title="FURY Line Double Slider"
        )
        show_manager.scene.add(line_double_slider_2d_horizontal_test)
        show_manager.scene.add(line_double_slider_2d_vertical_test)
        show_manager.start()


def test_ui_2d_line_double_slider_hooks(recording=False):
    global changed, value_changed, slider_moved

    filename = "test_ui_line_double_slider_2d_hooks"
    recording_filename = pjoin(DATA_DIR, filename + ".log.gz")
    expected_events_counts_filename = pjoin(DATA_DIR, filename + ".json")

    line_double_slider_2d = ui.LineDoubleSlider2D(center=(300, 300))

    event_counter = EventCounter()
    event_counter.monitor(line_double_slider_2d)

    show_manager = window.ShowManager(size=(600, 600),
                                      title="FURY Line Double Slider hooks")

    # counters for the line double slider's changes
    changed = value_changed = slider_moved = 0

    def on_line_double_slider_change(slider):
        global changed
        changed += 1

    def on_line_double_slider_moved(slider):
        global slider_moved
        slider_moved += 1

    def on_line_double_slider_value_changed(slider):
        global value_changed
        value_changed += 1

    line_double_slider_2d.on_change = on_line_double_slider_change
    line_double_slider_2d.on_moving_slider = on_line_double_slider_moved
    line_double_slider_2d.on_value_changed = \
        on_line_double_slider_value_changed

    for i in range(50, -1, -1):
        line_double_slider_2d.left_disk_value = i
        line_double_slider_2d.right_disk_value = 100 - i

    show_manager.scene.add(line_double_slider_2d)

    if recording:
        show_manager.record_events_to_file(recording_filename)
        event_counter.save(expected_events_counts_filename)

    else:
        show_manager.play_events_from_file(recording_filename)
        expected = EventCounter.load(expected_events_counts_filename)
        event_counter.check_counts(expected)

    assert_greater(changed, 0)
    assert_greater(value_changed, 0)
    assert_greater(slider_moved, 0)
    assert_equal(changed, value_changed + slider_moved)


def test_ui_ring_slider_2d(recording=False):
    filename = "test_ui_ring_slider_2d"
    recording_filename = pjoin(DATA_DIR, filename + ".log.gz")
    expected_events_counts_filename = pjoin(DATA_DIR, filename + ".json")

    ring_slider_2d_test = ui.RingSlider2D()
    ring_slider_2d_test.center = (300, 300)
    ring_slider_2d_test.value = 90

    # Assign the counter callback to every possible event.
    event_counter = EventCounter()
    event_counter.monitor(ring_slider_2d_test)

    current_size = (600, 600)
    show_manager = window.ShowManager(size=current_size, title="FURY Ring Slider")

    show_manager.scene.add(ring_slider_2d_test)

    if recording:
        # Record the following events
        # 1. Left Click on the handle and hold it
        # 2. Move to the left the handle and make 1.5 tour
        # 3. Release the handle
        # 4. Left Click on the handle and hold it
        # 5. Move to the right the handle and make 1 tour
        # 6. Release the handle
        show_manager.record_events_to_file(recording_filename)
        print(list(event_counter.events_counts.items()))
        event_counter.save(expected_events_counts_filename)

    else:
        show_manager.play_events_from_file(recording_filename)
        expected = EventCounter.load(expected_events_counts_filename)
        event_counter.check_counts(expected)


def test_ui_2d_ring_slider_hooks(recording=False):
    global changed, value_changed, slider_moved

    filename = "test_ui_ring_slider_2d_hooks"
    recording_filename = pjoin(DATA_DIR, filename + ".log.gz")
    expected_events_counts_filename = pjoin(DATA_DIR, filename + ".json")

    ring_slider_2d = ui.RingSlider2D(center=(300, 300))

    event_counter = EventCounter()
    event_counter.monitor(ring_slider_2d)

    show_manager = window.ShowManager(size=(600, 600),
                                      title="FURY Ring Slider hooks")

    # counters for the ring slider changes
    changed = value_changed = slider_moved = 0

    def on_ring_slider_change(slider):
        global changed
        changed += 1

    def on_ring_slider_moved(slider):
        global slider_moved
        slider_moved += 1

    def on_ring_slider_value_changed(slider):
        global value_changed
        value_changed += 1

    ring_slider_2d.on_change = on_ring_slider_change
    ring_slider_2d.on_moving_slider = on_ring_slider_moved
    ring_slider_2d.on_value_changed = on_ring_slider_value_changed

    for i in range(360, -1, -1):
        ring_slider_2d.value = i

    show_manager.scene.add(ring_slider_2d)

    if recording:
        show_manager.record_events_to_file(recording_filename)
        event_counter.save(expected_events_counts_filename)

    else:
        show_manager.play_events_from_file(recording_filename)
        expected = EventCounter.load(expected_events_counts_filename)
        event_counter.check_counts(expected)

    assert_greater(changed, 0)
    assert_greater(value_changed, 0)
    assert_greater(slider_moved, 0)
    assert_equal(changed, value_changed + slider_moved)


def test_ui_range_slider(interactive=False):
    range_slider_test_horizontal = ui.RangeSlider(shape="square")
    range_slider_test_vertical = ui.RangeSlider(shape="square", orientation="vertical")

    if interactive:
        show_manager = window.ShowManager(
            size=(600, 600), title="FURY Line Double Slider"
        )
        show_manager.scene.add(range_slider_test_horizontal)
        show_manager.scene.add(range_slider_test_vertical)
        show_manager.start()


def test_ui_slider_value_range():
    with npt.assert_no_warnings():
        # LineSlider2D
        line_slider = ui.LineSlider2D(min_value=0, max_value=0)
        assert_equal(line_slider.value, 0)
        assert_equal(line_slider.min_value, 0)
        assert_equal(line_slider.max_value, 0)
        line_slider.value = 100
        assert_equal(line_slider.value, 0)
        line_slider.value = -100
        assert_equal(line_slider.value, 0)

        line_slider = ui.LineSlider2D(min_value=0, max_value=100)
        line_slider.value = 105
        assert_equal(line_slider.value, 100)
        line_slider.value = -100
        assert_equal(line_slider.value, 0)

        # LineDoubleSlider2D
        line_double_slider = ui.LineDoubleSlider2D(min_value=0, max_value=0)
        assert_equal(line_double_slider.left_disk_value, 0)
        assert_equal(line_double_slider.right_disk_value, 0)
        line_double_slider.left_disk_value = 100
        assert_equal(line_double_slider.left_disk_value, 0)
        line_double_slider.right_disk_value = -100
        assert_equal(line_double_slider.right_disk_value, 0)

        line_double_slider = ui.LineDoubleSlider2D(min_value=50, max_value=100)
        line_double_slider.right_disk_value = 150
        assert_equal(line_double_slider.right_disk_value, 100)
        line_double_slider.left_disk_value = -150
        assert_equal(line_double_slider.left_disk_value, 50)

        # RingSlider2D
        ring_slider = ui.RingSlider2D(initial_value=0, min_value=0, max_value=0)
        assert_equal(ring_slider.value, 0)
        assert_equal(ring_slider.previous_value, 0)
        ring_slider.value = 180
        assert_equal(ring_slider.value, 0)
        ring_slider.value = -180
        assert_equal(ring_slider.value, 0)

        # RangeSlider
        range_slider_2d = ui.RangeSlider(min_value=0, max_value=0)
        assert_equal(range_slider_2d.value_slider.value, 0)
        range_slider_2d.value_slider.value = 100
        assert_equal(range_slider_2d.value_slider.value, 0)


def test_ui_option(interactive=False):
    option_test = ui.Option(label="option 1", position=(10, 10))

    npt.assert_equal(option_test.checked, False)

    if interactive:
        showm = window.ShowManager(size=(600, 600))
        showm.scene.add(option_test)
        showm.start()


def test_ui_checkbox_initial_state(recording=False):
    filename = "test_ui_checkbox_initial_state"
    recording_filename = pjoin(DATA_DIR, filename + ".log.gz")
    expected_events_counts_filename = pjoin(DATA_DIR, filename + ".json")

    checkbox_test = ui.Checkbox(
        labels=["option 1", "option 2\nOption 2", "option 3", "option 4"],
        position=(100, 100),
        checked_labels=["option 1", "option 4"],
    )

    # Collect the sequence of options that have been checked in this list.
    selected_options = []

    def _on_change(checkbox):
        selected_options.append(list(checkbox.checked_labels))

    # Set up a callback when selection changes
    checkbox_test.on_change = _on_change

    event_counter = EventCounter()
    event_counter.monitor(checkbox_test)

    # Create a show manager and record/play events.
    show_manager = window.ShowManager(size=(600, 600), title="FURY Checkbox")
    show_manager.scene.add(checkbox_test)

    if recording:
        show_manager.record_events_to_file(recording_filename)
        print(list(event_counter.events_counts.items()))
        event_counter.save(expected_events_counts_filename)
        print(selected_options)
    else:
        show_manager.play_events_from_file(recording_filename)
        expected = EventCounter.load(expected_events_counts_filename)
        event_counter.check_counts(expected)

        # Recorded events:
        #  1. Click on button of option 1.
        #  2. Click on button of option 2.
        #  3. Click on button of option 1.
        #  4. Click on text of option 3.
        #  5. Click on text of option 1.
        #  6. Click on button of option 4.
        #  7. Click on text of option 1.
        #  8. Click on text of option 2.
        #  9. Click on text of option 4.
        #  10. Click on button of option 3.
        # Check if the right options were selected.
        expected = [
            ["option 4"],
            ["option 4", "option 2\nOption 2"],
            ["option 4", "option 2\nOption 2", "option 1"],
            ["option 4", "option 2\nOption 2", "option 1", "option 3"],
            ["option 4", "option 2\nOption 2", "option 3"],
            ["option 2\nOption 2", "option 3"],
            ["option 2\nOption 2", "option 3", "option 1"],
            ["option 3", "option 1"],
            ["option 3", "option 1", "option 4"],
            ["option 1", "option 4"],
        ]

        npt.assert_equal(len(selected_options), len(expected))
        assert_arrays_equal(selected_options, expected)


def test_ui_checkbox_default(recording=False):
    filename = "test_ui_checkbox_initial_state"
    recording_filename = pjoin(DATA_DIR, filename + ".log.gz")
    expected_events_counts_filename = pjoin(DATA_DIR, filename + ".json")

    checkbox_test = ui.Checkbox(
        labels=["option 1", "option 2\nOption 2", "option 3", "option 4"],
        position=(10, 10),
        checked_labels=[],
    )

    old_positions = []
    for option in checkbox_test.options.values():
        old_positions.append(option.position)

    old_positions = np.asarray(old_positions)
    checkbox_test.position = (100, 100)
    new_positions = []
    for option in checkbox_test.options.values():
        new_positions.append(option.position)
    new_positions = np.asarray(new_positions)
    npt.assert_allclose(new_positions - old_positions, 90.0 * np.ones((4, 2)))

    # Collect the sequence of options that have been checked in this list.
    selected_options = []

    def _on_change(checkbox):
        selected_options.append(list(checkbox.checked_labels))

    # Set up a callback when selection changes
    checkbox_test.on_change = _on_change

    event_counter = EventCounter()
    event_counter.monitor(checkbox_test)

    # Create a show manager and record/play events.
    show_manager = window.ShowManager(size=(600, 600), title="FURY Checkbox")
    show_manager.scene.add(checkbox_test)

    if recording:
        show_manager.record_events_to_file(recording_filename)
        print(list(event_counter.events_counts.items()))
        event_counter.save(expected_events_counts_filename)

    else:
        # Recorded events:
        #  1. Click on button of option 1.
        #  2. Click on button of option 2.
        #  3. Click on button of option 1.
        #  4. Click on text of option 3.
        #  5. Click on text of option 1.
        #  6. Click on button of option 4.
        #  7. Click on text of option 1.
        #  8. Click on text of option 2.
        #  9. Click on text of option 4.
        #  10. Click on button of option 3.
        show_manager.play_events_from_file(recording_filename)
        expected = EventCounter.load(expected_events_counts_filename)
        event_counter.check_counts(expected)

        # Check if the right options were selected.
        expected = [
            ["option 1"],
            ["option 1", "option 2\nOption 2"],
            ["option 2\nOption 2"],
            ["option 2\nOption 2", "option 3"],
            ["option 2\nOption 2", "option 3", "option 1"],
            ["option 2\nOption 2", "option 3", "option 1", "option 4"],
            ["option 2\nOption 2", "option 3", "option 4"],
            ["option 3", "option 4"],
            ["option 3"],
            [],
        ]
        npt.assert_equal(len(selected_options), len(expected))
        assert_arrays_equal(selected_options, expected)


def test_ui_radio_button_initial_state(recording=False):
    filename = "test_ui_radio_button_initial"
    recording_filename = pjoin(DATA_DIR, filename + ".log.gz")
    expected_events_counts_filename = pjoin(DATA_DIR, filename + ".json")

    radio_button_test = ui.RadioButton(
        labels=["option 1", "option 2\nOption 2", "option 3", "option 4"],
        position=(100, 100),
        checked_labels=["option 4"],
    )

    selected_option = []

    def _on_change(radio_button):
        selected_option.append(radio_button.checked_labels)

    # Set up a callback when selection changes
    radio_button_test.on_change = _on_change

    event_counter = EventCounter()
    event_counter.monitor(radio_button_test)

    # Create a show manager and record/play events.
    show_manager = window.ShowManager(size=(600, 600), title="FURY Checkbox")
    show_manager.scene.add(radio_button_test)
    if recording:
        show_manager.record_events_to_file(recording_filename)
        print(list(event_counter.events_counts.items()))
        event_counter.save(expected_events_counts_filename)
    else:
        # Recorded events:
        #  1. Click on button of option 1.
        #  2. Click on button of option 2.
        #  3. Click on button of option 2.
        #  4. Click on text of option 2.
        #  5. Click on button of option 1.
        #  6. Click on text of option 3.
        #  7. Click on button of option 4.
        #  8. Click on text of option 4.
        show_manager.play_events_from_file(recording_filename)
        expected = EventCounter.load(expected_events_counts_filename)
        event_counter.check_counts(expected)

        # Check if the right options were selected.
        expected = [
            ["option 1"],
            ["option 2\nOption 2"],
            ["option 2\nOption 2"],
            ["option 2\nOption 2"],
            ["option 1"],
            ["option 3"],
            ["option 4"],
            ["option 4"],
        ]
        npt.assert_equal(len(selected_option), len(expected))
        assert_arrays_equal(selected_option, expected)


def test_ui_radio_button_default(recording=False):
    filename = "test_ui_radio_button_initial"
    recording_filename = pjoin(DATA_DIR, filename + ".log.gz")
    expected_events_counts_filename = pjoin(DATA_DIR, filename + ".json")

    radio_button_test = ui.RadioButton(
        labels=["option 1", "option 2\nOption 2", "option 3", "option 4"],
        position=(10, 10),
        checked_labels=[],
    )

    old_positions = []
    for option in radio_button_test.options.values():
        old_positions.append(option.position)
    old_positions = np.asarray(old_positions)
    radio_button_test.position = (100, 100)
    new_positions = []
    for option in radio_button_test.options.values():
        new_positions.append(option.position)
    new_positions = np.asarray(new_positions)
    npt.assert_allclose(new_positions - old_positions, 90 * np.ones((4, 2)))

    selected_option = []

    def _on_change(radio_button):
        selected_option.append(radio_button.checked_labels)

    # Set up a callback when selection changes
    radio_button_test.on_change = _on_change

    event_counter = EventCounter()
    event_counter.monitor(radio_button_test)

    # Create a show manager and record/play events.
    show_manager = window.ShowManager(size=(600, 600), title="FURY Checkbox")
    show_manager.scene.add(radio_button_test)
    if recording:
        show_manager.record_events_to_file(recording_filename)
        print(list(event_counter.events_counts.items()))
        event_counter.save(expected_events_counts_filename)
    else:
        # Recorded events:
        #  1. Click on button of option 1.
        #  2. Click on button of option 2.
        #  3. Click on button of option 2.
        #  4. Click on text of option 2.
        #  5. Click on button of option 1.
        #  6. Click on text of option 3.
        #  7. Click on button of option 4.
        #  8. Click on text of option 4.
        show_manager.play_events_from_file(recording_filename)
        expected = EventCounter.load(expected_events_counts_filename)
        event_counter.check_counts(expected)

        # Check if the right options were selected.
        expected = [
            ["option 1"],
            ["option 2\nOption 2"],
            ["option 2\nOption 2"],
            ["option 2\nOption 2"],
            ["option 1"],
            ["option 3"],
            ["option 4"],
            ["option 4"],
        ]
        npt.assert_equal(len(selected_option), len(expected))
        assert_arrays_equal(selected_option, expected)


def test_multiple_radio_button_pre_selected():
    npt.assert_raises(
        ValueError,
        ui.RadioButton,
        labels=["option 1", "option 2\nOption 2", "option 3", "option 4"],
        checked_labels=["option 1", "option 4"],
    )


@pytest.mark.skipif(
    True, reason="Need investigation. Incorrect " "number of event for each vtk version"
)
def test_ui_listbox_2d(interactive=False):
    filename = "test_ui_listbox_2d"
    recording_filename = pjoin(DATA_DIR, filename + ".log.gz")
    expected_events_counts_filename = pjoin(DATA_DIR, filename + ".json")

    # Values that will be displayed by the listbox.
    values = list(range(1, 42 + 1))
    values.append("A Very Very Long Item To Test Text Overflow of List Box 2D")

    if interactive:
        listbox = ui.ListBox2D(
            values=values,
            size=(500, 500),
            multiselection=True,
            reverse_scrolling=False,
            background_opacity=0.3,
        )
        listbox.center = (300, 300)
        listbox.panel.opacity = 0.2

        show_manager = window.ShowManager(size=(600, 600), title="FURY ListBox")
        show_manager.initialize()
        show_manager.scene.add(listbox)
        show_manager.start()

    # Recorded events:
    #  1. Click on 1
    #  2. Ctrl + click on 2,
    #  3. Ctrl + click on 2.
    #  4. Use scroll bar to scroll to the bottom.
    #  5. Click on "A Very Very Long Item...".
    #  6. Use scroll bar to scroll to the top.
    #  7. Click on 1
    #  8. Use mouse wheel to scroll down.
    #  9. Shift + click on "A Very Very Long Item...".
    # 10. Use mouse wheel to scroll back up.

    listbox = ui.ListBox2D(
        values=values, size=(500, 500), multiselection=True, reverse_scrolling=False
    )
    listbox.center = (300, 300)

    # We will collect the sequence of values that have been selected.
    selected_values = []

    def _on_change():
        selected_values.append(list(listbox.selected))

    # Set up a callback when selection changes.
    listbox.on_change = _on_change

    # Assign the counter callback to every possible event.
    event_counter = EventCounter()
    event_counter.monitor(listbox)

    show_manager = window.ShowManager(size=(600, 600), title="FURY ListBox")
    show_manager.scene.add(listbox)
    show_manager.play_events_from_file(recording_filename)
    expected = EventCounter.load(expected_events_counts_filename)
    event_counter.check_counts(expected)

    # Check if the right values were selected.
    expected = [
        [1],
        [1, 2],
        [1],
        [
            "A Very Very Long Item To \
Test Text Overflow of List Box 2D"
        ],
        [1],
        values,
    ]
    npt.assert_equal(len(selected_values), len(expected))
    assert_arrays_equal(selected_values, expected)

    # Test without multiselection enabled.
    listbox.multiselection = False
    del selected_values[:]  # Clear the list.
    show_manager.play_events_from_file(recording_filename)

    # Check if the right values were selected.
    expected = [
        [1],
        [2],
        [2],
        [
            "A Very Very Long Item To \
Test Text Overflow of List Box 2D"
        ],
        [1],
        [
            "A Very Very Long Item To Test \
Text Overflow of List Box 2D"
        ],
    ]
    npt.assert_equal(len(selected_values), len(expected))
    assert_arrays_equal(selected_values, expected)


def test_ui_listbox_2d_visibility():
    l1 = ui.ListBox2D(values=['Violet', 'Indigo', 'Blue', 'Yellow'],
                      position=(12, 10), size=(100, 100))
    l2 = ui.ListBox2D(values=['Violet', 'Indigo', 'Blue', 'Yellow'],
                      position=(10, 10), size=(100, 300))

    def assert_listbox(list_box, expected_scroll_bar_height):
        view_end = list_box.view_offset + list_box.nb_slots
        assert list_box.scroll_bar.height == expected_scroll_bar_height
        for slot in list_box.slots[view_end:]:
            assert slot.size[1] == list_box.slot_height

    assert_listbox(l1, 40.0)

    # Assert that for list 2 the slots and scrollbars aren't visible.
    assert_listbox(l2, 0)


def test_ui_file_menu_2d(interactive=False):
    filename = "test_ui_file_menu_2d"
    recording_filename = pjoin(DATA_DIR, filename + ".log.gz")
    expected_events_counts_filename = pjoin(DATA_DIR, filename + ".json")

    tmpdir = InTemporaryDirectory()
    test_dir = os.path.join(tmpdir.name, "testdir")
    os.mkdir(test_dir)
    os.chdir(test_dir)
    os.mkdir(os.path.join(test_dir, "tempdir"))
    for i in range(10):
        open(os.path.join(test_dir, "tempdir", f"test{i}.txt"), "wt").close()
    open("testfile.txt", "wt").close()

    filemenu = ui.FileMenu2D(
        size=(500, 500), extensions=["txt"], directory_path=os.getcwd()
    )

    # We will collect the sequence of files that have been selected.
    selected_files = []

    def _on_change():
        selected_files.append(list(filemenu.listbox.selected))

    # Set up a callback when selection changes.
    filemenu.listbox.on_change = _on_change

    # Assign the counter callback to every possible event.
    event_counter = EventCounter()
    event_counter.monitor(filemenu)

    # Create a show manager and record/play events.
    show_manager = window.ShowManager(size=(600, 600), title="FURY FileMenu")
    show_manager.scene.add(filemenu)

    # Recorded events:
    #  1. Click on 'testfile.txt'
    #  2. Click on 'tempdir/'
    #  3. Click on 'test0.txt'.
    #  4. Shift + Click on 'test6.txt'.
    #  5. Click on '../'.
    #  2. Click on 'testfile.txt'.
    show_manager.play_events_from_file(recording_filename)
    expected = EventCounter.load(expected_events_counts_filename)
    event_counter.check_counts(expected)

    # Check if the right files were selected.
    expected = [
        ["testfile.txt"],
        ["tempdir"],
        ["test0.txt"],
        [
            "test0.txt",
            "test1.txt",
            "test2.txt",
            "test3.txt",
            "test4.txt",
            "test5.txt",
            "test6.txt",
        ],
        ["../"],
        ["testfile.txt"],
    ]

    npt.assert_equal(len(selected_files), len(expected))
    assert_arrays_equal(selected_files, expected)

    if interactive:
        filemenu = ui.FileMenu2D(size=(500, 500), directory_path=os.getcwd())
        show_manager = window.ShowManager(size=(600, 600), title="FURY FileMenu")
        show_manager.scene.add(filemenu)
        show_manager.start()

        shutil.rmtree(os.path.join(tmpdir.name, "testdir"))


def test_ui_combobox_2d(interactive=False):
    filename = "test_ui_combobox_2d"
    recording_filename = pjoin(DATA_DIR, filename + ".log.gz")
    expected_events_counts_filename = pjoin(DATA_DIR, filename + ".json")

    values = ["An Item" + str(i) for i in range(0, 5)]
    new_values = ["An Item5", "An Item6"]

    combobox = ui.ComboBox2D(items=values, position=(400, 400), size=(300, 200))

    # Assign the counter callback to every possible event.
    event_counter = EventCounter()
    event_counter.monitor(combobox)

    current_size = (800, 800)
    show_manager = window.ShowManager(size=current_size, title="ComboBox UI Example")
    show_manager.scene.add(combobox)

    values.extend(new_values)
    combobox.append_item(*new_values)
    npt.assert_equal(values, combobox.items)

    values.append("An Item7")
    combobox.append_item("An Item7")
    npt.assert_equal(values, combobox.items)

    values.append("An Item8")
    values.append("An Item9")
    combobox.append_item("An Item8", "An Item9")
    npt.assert_equal(values, combobox.items)

    complex_list = [[0], (1, [[2, 3], 4], 5)]
    combobox.append_item(*complex_list)
    values.extend([str(i) for i in range(6)])
    npt.assert_equal(values, combobox.items)

    invalid_item = {"Hello": 1, "World": 2}
    npt.assert_raises(TypeError, combobox.append_item, invalid_item)

    npt.assert_equal(values, combobox.items)
    npt.assert_equal((60, 60), combobox.drop_button_size)
    npt.assert_equal([300, 140], combobox.drop_menu_size)
    npt.assert_equal([300, 200], combobox.size)

    ui.ComboBox2D(items=values, draggable=False)

    if interactive:
        show_manager.record_events_to_file(recording_filename)
        print(list(event_counter.events_counts.items()))
        event_counter.save(expected_events_counts_filename)

    else:
        show_manager.play_events_from_file(recording_filename)
        expected = EventCounter.load(expected_events_counts_filename)
        event_counter.check_counts(expected)

    npt.assert_equal("An Item1", combobox.selected_text)
    npt.assert_equal(1, combobox.selected_text_index)

    combobox.resize((450, 300))
    npt.assert_equal((360, 90), combobox.text_block_size)
    npt.assert_equal((90, 90), combobox.drop_button_size)
    npt.assert_equal((450, 210), combobox.drop_menu_size)


def test_ui_draw_shape():
    line = ui.DrawShape("line", (150, 150))
    quad = ui.DrawShape("quad", (300, 300))
    circle = ui.DrawShape("circle", (150, 300))

    with npt.assert_raises(IOError):
        ui.DrawShape("poly")

    line.resize((100, 5))
    quad.resize((300, 300))
    circle.resize((25, 0))

    current_size = (800, 800)
    show_manager = window.ShowManager(
        size=current_size, title="DrawShape UI Example")
    show_manager.scene.add(line, quad, circle)


def test_ui_draw_panel(interactive=False):
    filename = "test_ui_draw_panel"
    recording_filename = pjoin(DATA_DIR, filename + ".log.gz")
    expected_events_counts_filename = pjoin(DATA_DIR, filename + ".json")

    drawpanel = ui.DrawPanel(size=(600, 600), position=(10, 10))

    # Assign the counter callback to every possible event.
    event_counter = EventCounter()
    event_counter.monitor(drawpanel)

    current_size = (620, 620)
    show_manager = window.ShowManager(
        size=current_size, title="DrawPanel UI Example")
    show_manager.scene.add(drawpanel)

    if interactive:
        show_manager.record_events_to_file(recording_filename)
        print(list(event_counter.events_counts.items()))
        event_counter.save(expected_events_counts_filename)

    else:
        show_manager.play_events_from_file(recording_filename)
        expected = EventCounter.load(expected_events_counts_filename)
        event_counter.check_counts(expected)


<<<<<<< HEAD
def test_ui_spinbox(interactive=False):
    filename = "test_ui_spinbox"
    recording_filename = pjoin(DATA_DIR, filename + ".log.gz")
    expected_events_counts_filename = pjoin(DATA_DIR, filename + ".json")

    spinbox = ui.SpinBox(size=(300, 200), min_val=-20, max_val=10, step=2)

    # Assign the counter callback to every possible event.
    event_counter = EventCounter()
    event_counter.monitor(spinbox)

    current_size = (800, 800)
    show_manager = window.ShowManager(size=current_size, title="SpinBox UI Example")
    show_manager.scene.add(spinbox)

    if interactive:
        show_manager.record_events_to_file(recording_filename)
        print(list(event_counter.events_counts.items()))
=======
def test_playback_panel(interactive=False):
    global playing, paused, stopped, loop, ts

    playing = stopped = paused = loop = False
    ts = 0

    current_size = (900, 620)
    show_manager = window.ShowManager(
        size=current_size, title="PlaybackPanel UI Example")

    filename = "test_playback_panel"
    recording_filename = pjoin(DATA_DIR, filename + ".log.gz")
    expected_events_counts_filename = pjoin(DATA_DIR, filename + ".json")

    def play():
        global playing
        playing = True

    def pause():
        global paused
        paused = True

    def stop():
        global stopped
        stopped = True

    def loop_toggle(value):
        global loop
        loop = True

    def change_t(value):
        global ts
        ts = value
        assert_greater_equal(playback.current_time, 0)
        assert_less_equal(playback.current_time, playback.final_time)
        assert_equal(playback.current_time, ts)

    playback = PlaybackPanel()
    playback.on_play = play
    playback.on_pause = pause
    playback.on_stop = stop
    playback.on_loop_toggle = loop_toggle
    playback.on_progress_bar_changed = change_t

    show_manager.scene.add(playback)
    event_counter = EventCounter()
    event_counter.monitor(playback)

    if interactive:
        show_manager.record_events_to_file(recording_filename)
>>>>>>> db9771c1
        event_counter.save(expected_events_counts_filename)

    else:
        show_manager.play_events_from_file(recording_filename)
        expected = EventCounter.load(expected_events_counts_filename)
        event_counter.check_counts(expected)

<<<<<<< HEAD
    spinbox.resize((450, 200))
    npt.assert_equal((315, 160), spinbox.textbox_size)
    npt.assert_equal((90, 60), spinbox.button_size)
=======
    assert_true(playing)
    assert_true(paused)
    assert_true(stopped)
    assert_equal(playback.current_time, ts)
    assert_greater(playback.current_time, 0)
    assert_not_equal(playback.current_time_str, '00:00.00')
    playback.current_time = 5
    assert_equal(playback.current_time, 5)
    assert_equal(playback.current_time_str, '00:05.00')
>>>>>>> db9771c1
<|MERGE_RESOLUTION|>--- conflicted
+++ resolved
@@ -1130,7 +1130,6 @@
         event_counter.check_counts(expected)
 
 
-<<<<<<< HEAD
 def test_ui_spinbox(interactive=False):
     filename = "test_ui_spinbox"
     recording_filename = pjoin(DATA_DIR, filename + ".log.gz")
@@ -1149,7 +1148,18 @@
     if interactive:
         show_manager.record_events_to_file(recording_filename)
         print(list(event_counter.events_counts.items()))
-=======
+        event_counter.save(expected_events_counts_filename)
+
+    else:
+        show_manager.play_events_from_file(recording_filename)
+        expected = EventCounter.load(expected_events_counts_filename)
+        event_counter.check_counts(expected)
+
+    spinbox.resize((450, 200))
+    npt.assert_equal((315, 160), spinbox.textbox_size)
+    npt.assert_equal((90, 60), spinbox.button_size)
+
+
 def test_playback_panel(interactive=False):
     global playing, paused, stopped, loop, ts
 
@@ -1200,19 +1210,13 @@
 
     if interactive:
         show_manager.record_events_to_file(recording_filename)
->>>>>>> db9771c1
-        event_counter.save(expected_events_counts_filename)
-
-    else:
-        show_manager.play_events_from_file(recording_filename)
-        expected = EventCounter.load(expected_events_counts_filename)
-        event_counter.check_counts(expected)
-
-<<<<<<< HEAD
-    spinbox.resize((450, 200))
-    npt.assert_equal((315, 160), spinbox.textbox_size)
-    npt.assert_equal((90, 60), spinbox.button_size)
-=======
+        event_counter.save(expected_events_counts_filename)
+
+    else:
+        show_manager.play_events_from_file(recording_filename)
+        expected = EventCounter.load(expected_events_counts_filename)
+        event_counter.check_counts(expected)
+
     assert_true(playing)
     assert_true(paused)
     assert_true(stopped)
@@ -1221,5 +1225,4 @@
     assert_not_equal(playback.current_time_str, '00:00.00')
     playback.current_time = 5
     assert_equal(playback.current_time, 5)
-    assert_equal(playback.current_time_str, '00:05.00')
->>>>>>> db9771c1
+    assert_equal(playback.current_time_str, '00:05.00')