import numpy as np
import numpy.testing as npt
from scipy.ndimage import center_of_mass

from fury.transform import (sphere2cart, cart2sphere, euler_matrix,
                            _AXES2TUPLE, _TUPLE2AXES, translate,
<<<<<<< HEAD
                            rotate, scale, apply_transformation)
=======
                            rotate, scale, apply_transfomation,
                            transform_from_matrix)
>>>>>>> 438ff85b
from fury import primitive, window, utils
from fury.testing import assert_greater


def _make_pts():
    """ Make points around sphere quadrants """
    thetas = np.arange(1, 4) * np.pi/4
    phis = np.arange(8) * np.pi/4
    north_pole = (0, 0, 1)
    south_pole = (0, 0, -1)
    points = [north_pole, south_pole]
    for theta in thetas:
        for phi in phis:
            x = np.sin(theta) * np.cos(phi)
            y = np.sin(theta) * np.sin(phi)
            z = np.cos(theta)
            points.append((x, y, z))
    return np.array(points)


def test_sphere_cart():
    sphere_points = _make_pts()
    # test arrays of points
    rs, thetas, phis = cart2sphere(*(sphere_points.T))
    xyz = sphere2cart(rs, thetas, phis)
    npt.assert_array_almost_equal(xyz, sphere_points.T)
    # test radius estimation
    big_sph_pts = sphere_points * 10.4
    rs, thetas, phis = cart2sphere(*big_sph_pts.T)
    npt.assert_array_almost_equal(rs, 10.4)
    xyz = sphere2cart(rs, thetas, phis)
    npt.assert_array_almost_equal(xyz, big_sph_pts.T, decimal=6)
    # test that result shapes match
    x, y, z = big_sph_pts.T
    r, theta, phi = cart2sphere(x[:1], y[:1], z)
    npt.assert_equal(r.shape, theta.shape)
    npt.assert_equal(r.shape, phi.shape)
    x, y, z = sphere2cart(r[:1], theta[:1], phi)
    npt.assert_equal(x.shape, y.shape)
    npt.assert_equal(x.shape, z.shape)
    # test a scalar point
    pt = sphere_points[3]
    r, theta, phi = cart2sphere(*pt)
    xyz = sphere2cart(r, theta, phi)
    npt.assert_array_almost_equal(xyz, pt)

    # Test full circle on x=1, y=1, z=1
    x, y, z = sphere2cart(*cart2sphere(1.0, 1.0, 1.0))
    npt.assert_array_almost_equal((x, y, z), (1.0, 1.0, 1.0))


def test_euler_matrix():
    rotation = euler_matrix(1, 2, 3, 'syxz')
    npt.assert_equal(np.allclose(np.sum(rotation[0]), -1.34786452), True)

    rotation = euler_matrix(1, 2, 3, (0, 1, 0, 1))
    npt.assert_equal(np.allclose(np.sum(rotation[0]), -0.383436184), True)

    ai, aj, ak = (4.0 * np.pi) * (np.random.random(3) - 0.5)
    for axes in _AXES2TUPLE.keys():
        _ = euler_matrix(ai, aj, ak, axes)
    for axes in _TUPLE2AXES.keys():
        _ = euler_matrix(ai, aj, ak, axes)


def test_translate():
    x_translate = np.array([1.5, 0.0, 0.0])
    transform = translate(x_translate)
    npt.assert_almost_equal(transform.shape, (4, 4))
    scene = window.Scene()

    verts, triangles = primitive.prim_box()
    cube = utils.get_actor_from_primitive(verts, triangles)
    scene.add(cube)

    verts = apply_transformation(verts, transform)
    cube = utils.get_actor_from_primitive(verts, triangles)
    scene.add(cube)

    y_translate = np.array([0.0, 1.5, 0.0])
    transform = translate(y_translate)
    verts = apply_transformation(verts, transform)
    cube = utils.get_actor_from_primitive(verts, triangles)
    scene.add(cube)

    arr = window.snapshot(scene)
    report = window.analyze_snapshot(arr)
    npt.assert_equal(report.objects, 3)


def test_scale():
    x_scale = np.array([2.0, 1.0, 1.0])
    transform = scale(x_scale)
    npt.assert_almost_equal(transform.shape, (4, 4))
    scene = window.Scene()

    verts, triangles = primitive.prim_box()
    cube = utils.get_actor_from_primitive(verts, triangles)
    scene.add(cube)
    arr1 = window.snapshot(scene)
    scene.clear()

    verts = apply_transformation(verts, transform)
    cube = utils.get_actor_from_primitive(verts, triangles)
    scene.add(cube)
    arr2 = window.snapshot(scene)
    scene.clear()

    assert_greater(arr2.mean(), arr1.mean())


def test_rotate():
    transform = rotate(np.array([0.707, 0.0, 0.707, 0.0]))  # by 90 degrees
    npt.assert_almost_equal(transform.shape, (4, 4))
    scene = window.Scene()

    verts, triangles = primitive.prim_cone()
    cone = utils.get_actor_from_primitive(verts, triangles)
    scene.add(cone)
    arr1 = window.snapshot(scene)
    scene.clear()

    verts = apply_transformation(verts, transform)
    cone = utils.get_actor_from_primitive(verts, triangles)
    scene.add(cone)
    arr2 = window.snapshot(scene)

    report = window.analyze_snapshot(arr2)
    npt.assert_equal(report.objects, 1)
    assert_greater(center_of_mass(arr2), center_of_mass(arr1))


def test_trs_from_matrix():
    matrix = np.array([[5, 0, 0, 10],
                       [0, 1, 0, -10],
                       [0, 0, 1, 0],
                       [0, 0, 0, 1]])
    trans, rot, scale = transform_from_matrix(matrix)
    npt.assert_equal(trans, np.array([10, -10, 0]))
    npt.assert_equal(scale, np.array([5, 1, 1]))

    matrix = np.array([[1,  0,         0,         1],
                       [0,  0.1542515, 0.9880316, 0],
                       [0, -0.9880316, 0.1542515, 0],
                       [0,  0,         0,         1]])
    trans, rot, scale = transform_from_matrix(matrix)
    npt.assert_array_almost_equal(rot,
                                  np.array([81.126612, -1.415926, 0.0, 0.0]))<|MERGE_RESOLUTION|>--- conflicted
+++ resolved
@@ -4,12 +4,8 @@
 
 from fury.transform import (sphere2cart, cart2sphere, euler_matrix,
                             _AXES2TUPLE, _TUPLE2AXES, translate,
-<<<<<<< HEAD
                             rotate, scale, apply_transformation)
-=======
-                            rotate, scale, apply_transfomation,
                             transform_from_matrix)
->>>>>>> 438ff85b
 from fury import primitive, window, utils
 from fury.testing import assert_greater
 
@@ -142,7 +138,7 @@
     assert_greater(center_of_mass(arr2), center_of_mass(arr1))
 
 
-def test_trs_from_matrix():
+def test_transform_from_matrix():
     matrix = np.array([[5, 0, 0, 10],
                        [0, 1, 0, -10],
                        [0, 0, 1, 0],
