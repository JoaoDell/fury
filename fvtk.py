''' Fvtk module implements simple visualization functions using VTK.

The main idea is the following:
A window can have one or more renderers. A renderer can have none, one or more actors. Examples of actors are a sphere, line, point etc.
You basically add actors in a renderer and in that way you can visualize the forementioned objects e.g. sphere, line ...

Examples
---------
>>> from dipy.viz import fvtk
>>> r=fvtk.ren()
>>> a=fvtk.axes()
>>> fvtk.add(r,a)
>>> #fvtk.show(r)

For more information on VTK there many neat examples in
http://www.vtk.org/Wiki/VTK/Tutorials/External_Tutorials
'''
from __future__ import division, print_function, absolute_import

from dipy.utils.six.moves import xrange

import types

import numpy as np

from dipy.core.ndindex import ndindex

# Conditional import machinery for vtk
from ..utils.optpkg import optional_package

# Allow import, but disable doctests if we don't have vtk
vtk, have_vtk, setup_module = optional_package('vtk')
colors, have_vtk_colors, _ = optional_package('vtk.util.colors')

cm, have_matplotlib, _ = optional_package('matplotlib.cm')

if have_matplotlib:
    get_cmap = cm.get_cmap
else:
    from dipy.data import get_cmap

# a track buffer used only with picking tracks
track_buffer = []
# indices buffer for the tracks
ind_buffer = []
# tempory renderer used only with picking tracks
tmp_ren = None

if have_vtk:

    major_version = vtk.vtkVersion.GetVTKMajorVersion()

    # Create a text mapper and actor to display the results of picking.
    textMapper = vtk.vtkTextMapper()
    tprop = textMapper.GetTextProperty()
    tprop.SetFontFamilyToArial()
    tprop.SetFontSize(10)
    # tprop.BoldOn()
    # tprop.ShadowOn()
    tprop.SetColor(1, 0, 0)
    textActor = vtk.vtkActor2D()
    textActor.VisibilityOff()
    textActor.SetMapper(textMapper)
    # Create a cell picker.
    picker = vtk.vtkCellPicker()

    from dipy.viz.window import (ren, renderer, add, clear, rm, rm_all,
                                 show, record, snapshot)
    from dipy.viz.actor import line, streamtube


def _arrow(pos=(0, 0, 0), color=(1, 0, 0), scale=(1, 1, 1), opacity=1):
    ''' Internal function for generating arrow actors.
    '''
    arrow = vtk.vtkArrowSource()
    # arrow.SetTipLength(length)

    arrowm = vtk.vtkPolyDataMapper()

    if major_version <= 5:
        arrowm.SetInput(arrow.GetOutput())
    else:
        arrowm.SetInputConnection(arrow.GetOutputPort())

    arrowa = vtk.vtkActor()
    arrowa.SetMapper(arrowm)

    arrowa.GetProperty().SetColor(color)
    arrowa.GetProperty().SetOpacity(opacity)
    arrowa.SetScale(scale)

    return arrowa


def axes(scale=(1, 1, 1), colorx=(1, 0, 0), colory=(0, 1, 0), colorz=(0, 0, 1),
         opacity=1):
    """ Create an actor with the coordinate's system axes where
    red = x, green = y, blue = z.

    Parameters
    ----------
    scale : tuple (3,)
        axes size e.g. (100, 100, 100)
    colorx : tuple (3,)
        x-axis color. Default red.
    colory : tuple (3,)
        y-axis color. Default blue.
    colorz : tuple (3,)
        z-axis color. Default green.

    Returns
    -------
    vtkAssembly

    """

    arrowx = _arrow(color=colorx, scale=scale, opacity=opacity)
    arrowy = _arrow(color=colory, scale=scale, opacity=opacity)
    arrowz = _arrow(color=colorz, scale=scale, opacity=opacity)

    arrowy.RotateZ(90)
    arrowz.RotateY(-90)

    ass = vtk.vtkAssembly()
    ass.AddPart(arrowx)
    ass.AddPart(arrowy)
    ass.AddPart(arrowz)

    return ass


def dots(points, color=(1, 0, 0), opacity=1, dot_size=5):
    """ Create one or more 3d points

    Parameters
    ----------
    points : ndarray, (N, 3)
    color : tuple (3,)
    opacity : float
    dot_size : int

    Returns
    --------
    vtkActor

    See Also
    ---------
    dipy.viz.fvtk.point

    """

    if points.ndim == 2:
        points_no = points.shape[0]
    else:
        points_no = 1

    polyVertexPoints = vtk.vtkPoints()
    polyVertexPoints.SetNumberOfPoints(points_no)
    aPolyVertex = vtk.vtkPolyVertex()
    aPolyVertex.GetPointIds().SetNumberOfIds(points_no)

    cnt = 0
    if points.ndim > 1:
        for point in points:
            polyVertexPoints.InsertPoint(cnt, point[0], point[1], point[2])
            aPolyVertex.GetPointIds().SetId(cnt, cnt)
            cnt += 1
    else:
        polyVertexPoints.InsertPoint(cnt, points[0], points[1], points[2])
        aPolyVertex.GetPointIds().SetId(cnt, cnt)
        cnt += 1

    aPolyVertexGrid = vtk.vtkUnstructuredGrid()
    aPolyVertexGrid.Allocate(1, 1)
    aPolyVertexGrid.InsertNextCell(aPolyVertex.GetCellType(),
                                   aPolyVertex.GetPointIds())

    aPolyVertexGrid.SetPoints(polyVertexPoints)
    aPolyVertexMapper = vtk.vtkDataSetMapper()
    if major_version <= 5:
        aPolyVertexMapper.SetInput(aPolyVertexGrid)
    else:
        aPolyVertexMapper.SetInputData(aPolyVertexGrid)
    aPolyVertexActor = vtk.vtkActor()
    aPolyVertexActor.SetMapper(aPolyVertexMapper)

    aPolyVertexActor.GetProperty().SetColor(color)
    aPolyVertexActor.GetProperty().SetOpacity(opacity)
    aPolyVertexActor.GetProperty().SetPointSize(dot_size)
    return aPolyVertexActor


def point(points, colors, opacity=1, point_radius=0.1, theta=8, phi=8):
    """ Visualize points as sphere glyphs

    Parameters
    ----------
    points : ndarray, shape (N, 3)
    colors : ndarray (N,3) or tuple (3,)
    point_radius : float
    theta : int
    phi : int

    Returns
    -------
    vtkActor

    Examples
    --------
    >>> from dipy.viz import fvtk
    >>> ren = fvtk.ren()
    >>> pts = np.random.rand(5, 3)
    >>> point_actor = fvtk.point(pts, fvtk.colors.coral)
    >>> fvtk.add(ren, point_actor)
    >>> #fvtk.show(ren)
    """

    if np.array(colors).ndim == 1:
        # return dots(points,colors,opacity)
        colors = np.tile(colors, (len(points), 1))

    scalars = vtk.vtkUnsignedCharArray()
    scalars.SetNumberOfComponents(3)

    pts = vtk.vtkPoints()
    cnt_colors = 0

    for p in points:

        pts.InsertNextPoint(p[0], p[1], p[2])
        scalars.InsertNextTuple3(
            round(255 * colors[cnt_colors][0]), round(255 * colors[cnt_colors][1]), round(255 * colors[cnt_colors][2]))
        cnt_colors += 1

    src = vtk.vtkSphereSource()
    src.SetRadius(point_radius)
    src.SetThetaResolution(theta)
    src.SetPhiResolution(phi)

    polyData = vtk.vtkPolyData()
    polyData.SetPoints(pts)
    polyData.GetPointData().SetScalars(scalars)

    glyph = vtk.vtkGlyph3D()
    glyph.SetSourceConnection(src.GetOutputPort())
    if major_version <= 5:
        glyph.SetInput(polyData)
    else:
        glyph.SetInputData(polyData)
    glyph.SetColorModeToColorByScalar()
    glyph.SetScaleModeToDataScalingOff()

    mapper = vtk.vtkPolyDataMapper()
    if major_version <= 5:
        mapper.SetInput(glyph.GetOutput())
    else:
        mapper.SetInputData(glyph.GetOutput())
    actor = vtk.vtkActor()
    actor.SetMapper(mapper)
    actor.GetProperty().SetOpacity(opacity)

    return actor


def label(ren, text='Origin', pos=(0, 0, 0), scale=(0.2, 0.2, 0.2),
          color=(1, 1, 1)):
    ''' Create a label actor.

    This actor will always face the camera

    Parameters
    ----------
    ren : vtkRenderer() object
       Renderer as returned by ``ren()``.
    text : str
        Text for the label.
    pos : (3,) array_like, optional
        Left down position of the label.
    scale : (3,) array_like
        Changes the size of the label.
    color : (3,) array_like
        Label color as ``(r,g,b)`` tuple.

    Returns
    -------
    l : vtkActor object
        Label.

    Examples
    --------
    >>> from dipy.viz import fvtk
    >>> r=fvtk.ren()
    >>> l=fvtk.label(r)
    >>> fvtk.add(r,l)
    >>> #fvtk.show(r)
    '''
    atext = vtk.vtkVectorText()
    atext.SetText(text)

    textm = vtk.vtkPolyDataMapper()
    if major_version <= 5:
        textm.SetInput(atext.GetOutput())
    else:
        textm.SetInputData(atext.GetOutput())

    texta = vtk.vtkFollower()
    texta.SetMapper(textm)
    texta.SetScale(scale)

    texta.GetProperty().SetColor(color)
    texta.SetPosition(pos)

    ren.AddActor(texta)
    texta.SetCamera(ren.GetActiveCamera())

    return texta


def volume(vol, voxsz=(1.0, 1.0, 1.0), affine=None, center_origin=1,
           info=0, maptype=0, trilinear=1, iso=0, iso_thr=100,
           opacitymap=None, colormap=None):
    ''' Create a volume and return a volumetric actor using volumetric
    rendering.

    This function has many different interesting capabilities. The maptype,
    opacitymap and colormap are the most crucial parameters here.

    Parameters
    ----------
    vol : array, shape (N, M, K), dtype uint8
        An array representing the volumetric dataset that we want to visualize
        using volumetric rendering.
    voxsz : (3,) array_like
        Voxel size.
    affine : (4, 4) ndarray
        As given by volumeimages.
    center_origin : int {0,1}
        It considers that the center of the volume is the
        point ``(-vol.shape[0]/2.0+0.5,-vol.shape[1]/2.0+0.5,-vol.shape[2]/2.0+0.5)``.
    info : int {0,1}
        If 1 it prints out some info about the volume, the method and the
        dataset.
    trilinear : int {0,1}
        Use trilinear interpolation, default 1, gives smoother rendering. If
        you want faster interpolation use 0 (Nearest).
    maptype : int {0,1}
        The maptype is a very important parameter which affects the raycasting algorithm in use for the rendering.
        The options are:
        If 0 then vtkVolumeTextureMapper2D is used.
        If 1 then vtkVolumeRayCastFunction is used.
    iso : int {0,1}
        If iso is 1 and maptype is 1 then we use
        ``vtkVolumeRayCastIsosurfaceFunction`` which generates an isosurface at
        the predefined iso_thr value. If iso is 0 and maptype is 1
        ``vtkVolumeRayCastCompositeFunction`` is used.
    iso_thr : int
        If iso is 1 then then this threshold in the volume defines the value
        which will be used to create the isosurface.
    opacitymap : (2, 2) ndarray
        The opacity map assigns a transparency coefficient to every point in
        the volume.  The default value uses the histogram of the volume to
        calculate the opacitymap.
    colormap : (4, 4) ndarray
        The color map assigns a color value to every point in the volume.
        When None from the histogram it uses a red-blue colormap.

    Returns
    -------
    v : vtkVolume
        Volume.

    Notes
    --------
    What is the difference between TextureMapper2D and RayCastFunction?  Coming
    soon... See VTK user's guide [book] & The Visualization Toolkit [book] and
    VTK's online documentation & online docs.

    What is the difference between RayCastIsosurfaceFunction and
    RayCastCompositeFunction?  Coming soon... See VTK user's guide [book] &
    The Visualization Toolkit [book] and VTK's online documentation &
    online docs.

    What about trilinear interpolation?
    Coming soon... well when time permits really ... :-)

    Examples
    --------
    First example random points.

    >>> from dipy.viz import fvtk
    >>> import numpy as np
    >>> vol=100*np.random.rand(100,100,100)
    >>> vol=vol.astype('uint8')
    >>> vol.min(), vol.max()
    (0, 99)
    >>> r = fvtk.ren()
    >>> v = fvtk.volume(vol)
    >>> fvtk.add(r,v)
    >>> #fvtk.show(r)

    Second example with a more complicated function

    >>> from dipy.viz import fvtk
    >>> import numpy as np
    >>> x, y, z = np.ogrid[-10:10:20j, -10:10:20j, -10:10:20j]
    >>> s = np.sin(x*y*z)/(x*y*z)
    >>> r = fvtk.ren()
    >>> v = fvtk.volume(s)
    >>> fvtk.add(r,v)
    >>> #fvtk.show(r)

    If you find this function too complicated you can always use mayavi.
    Please do not forget to use the -wthread switch in ipython if you are
    running mayavi.

    from enthought.mayavi import mlab
    import numpy as np
    x, y, z = np.ogrid[-10:10:20j, -10:10:20j, -10:10:20j]
    s = np.sin(x*y*z)/(x*y*z)
    mlab.pipeline.volume(mlab.pipeline.scalar_field(s))
    mlab.show()

    More mayavi demos are available here:

    http://code.enthought.com/projects/mayavi/docs/development/html/mayavi/mlab.html

    '''
    if vol.ndim != 3:
        raise ValueError('3d numpy arrays only please')

    if info:
        print('Datatype', vol.dtype, 'converted to uint8')

    vol = np.interp(vol, [vol.min(), vol.max()], [0, 255])
    vol = vol.astype('uint8')

    if opacitymap is None:

        bin, res = np.histogram(vol.ravel())
        res2 = np.interp(res, [vol.min(), vol.max()], [0, 1])
        opacitymap = np.vstack((res, res2)).T
        opacitymap = opacitymap.astype('float32')

        '''
        opacitymap=np.array([[ 0.0, 0.0],
                          [50.0, 0.9]])
        '''

    if info:
        print('opacitymap', opacitymap)

    if colormap is None:

        bin, res = np.histogram(vol.ravel())
        res2 = np.interp(res, [vol.min(), vol.max()], [0, 1])
        zer = np.zeros(res2.shape)
        colormap = np.vstack((res, res2, zer, res2[::-1])).T
        colormap = colormap.astype('float32')

        '''
        colormap=np.array([[0.0, 0.5, 0.0, 0.0],
                                        [64.0, 1.0, 0.5, 0.5],
                                        [128.0, 0.9, 0.2, 0.3],
                                        [196.0, 0.81, 0.27, 0.1],
                                        [255.0, 0.5, 0.5, 0.5]])
        '''

    if info:
        print('colormap', colormap)

    im = vtk.vtkImageData()

    if major_version <= 5:
        im.SetScalarTypeToUnsignedChar()
    im.SetDimensions(vol.shape[0], vol.shape[1], vol.shape[2])
    # im.SetOrigin(0,0,0)
    # im.SetSpacing(voxsz[2],voxsz[0],voxsz[1])
    if major_version <= 5:
        im.AllocateScalars()
    else:
        im.AllocateScalars(vtk.VTK_UNSIGNED_CHAR, 3)

    for i in range(vol.shape[0]):
        for j in range(vol.shape[1]):
            for k in range(vol.shape[2]):

                im.SetScalarComponentFromFloat(i, j, k, 0, vol[i, j, k])

    if affine is not None:

        aff = vtk.vtkMatrix4x4()
        aff.DeepCopy((affine[0, 0], affine[0, 1], affine[0, 2], affine[0, 3], affine[1, 0], affine[1, 1], affine[1, 2], affine[1, 3], affine[2, 0], affine[
                     2, 1], affine[2, 2], affine[2, 3], affine[3, 0], affine[3, 1], affine[3, 2], affine[3, 3]))
        # aff.DeepCopy((affine[0,0],affine[0,1],affine[0,2],0,affine[1,0],affine[1,1],affine[1,2],0,affine[2,0],affine[2,1],affine[2,2],0,affine[3,0],affine[3,1],affine[3,2],1))
        # aff.DeepCopy((affine[0,0],affine[0,1],affine[0,2],127.5,affine[1,0],affine[1,1],affine[1,2],-127.5,affine[2,0],affine[2,1],affine[2,2],-127.5,affine[3,0],affine[3,1],affine[3,2],1))

        reslice = vtk.vtkImageReslice()
        if major_version <= 5:
            reslice.SetInput(im)
        else:
            reslice.SetInputData(im)
        # reslice.SetOutputDimensionality(2)
        # reslice.SetOutputOrigin(127,-145,147)

        reslice.SetResliceAxes(aff)
        # reslice.SetOutputOrigin(-127,-127,-127)
        # reslice.SetOutputExtent(-127,128,-127,128,-127,128)
        # reslice.SetResliceAxesOrigin(0,0,0)
        # print 'Get Reslice Axes Origin ', reslice.GetResliceAxesOrigin()
        # reslice.SetOutputSpacing(1.0,1.0,1.0)

        reslice.SetInterpolationModeToLinear()
        # reslice.UpdateWholeExtent()

        # print 'reslice GetOutputOrigin', reslice.GetOutputOrigin()
        # print 'reslice GetOutputExtent',reslice.GetOutputExtent()
        # print 'reslice GetOutputSpacing',reslice.GetOutputSpacing()

        changeFilter = vtk.vtkImageChangeInformation()
        if major_version <= 5:
            changeFilter.SetInput(reslice.GetOutput())
        else:
            changeFilter.SetInputData(reslice.GetOutput())
        # changeFilter.SetInput(im)
        if center_origin:
            changeFilter.SetOutputOrigin(
                -vol.shape[0] / 2.0 + 0.5, -vol.shape[1] / 2.0 + 0.5, -vol.shape[2] / 2.0 + 0.5)
            print('ChangeFilter ', changeFilter.GetOutputOrigin())

    opacity = vtk.vtkPiecewiseFunction()
    for i in range(opacitymap.shape[0]):
        opacity.AddPoint(opacitymap[i, 0], opacitymap[i, 1])

    color = vtk.vtkColorTransferFunction()
    for i in range(colormap.shape[0]):
        color.AddRGBPoint(
            colormap[i, 0], colormap[i, 1], colormap[i, 2], colormap[i, 3])

    if(maptype == 0):

        property = vtk.vtkVolumeProperty()
        property.SetColor(color)
        property.SetScalarOpacity(opacity)

        if trilinear:
            property.SetInterpolationTypeToLinear()
        else:
            property.SetInterpolationTypeToNearest()

        if info:
            print('mapper VolumeTextureMapper2D')
        mapper = vtk.vtkVolumeTextureMapper2D()
        if affine is None:
            if major_version <= 5:
                mapper.SetInput(im)
            else:
                mapper.SetInputData(im)
        else:
            if major_version <= 5:
                mapper.SetInput(changeFilter.GetOutput())
            else:
                mapper.SetInputData(changeFilter.GetOutput())

    if (maptype == 1):

        property = vtk.vtkVolumeProperty()
        property.SetColor(color)
        property.SetScalarOpacity(opacity)
        property.ShadeOn()
        if trilinear:
            property.SetInterpolationTypeToLinear()
        else:
            property.SetInterpolationTypeToNearest()

        if iso:
            isofunc = vtk.vtkVolumeRayCastIsosurfaceFunction()
            isofunc.SetIsoValue(iso_thr)
        else:
            compositeFunction = vtk.vtkVolumeRayCastCompositeFunction()

        if info:
            print('mapper VolumeRayCastMapper')

        mapper = vtk.vtkVolumeRayCastMapper()
        if iso:
            mapper.SetVolumeRayCastFunction(isofunc)
            if info:
                print('Isosurface')
        else:
            mapper.SetVolumeRayCastFunction(compositeFunction)

            # mapper.SetMinimumImageSampleDistance(0.2)
            if info:
                print('Composite')

        if affine is None:
            if major_version <= 5:
                mapper.SetInput(im)
            else:
                mapper.SetInputData(im)
        else:
            # mapper.SetInput(reslice.GetOutput())
            if major_version <= 5:
                mapper.SetInput(changeFilter.GetOutput())
            else:
                mapper.SetInputData(changeFilter.GetOutput())
            # Return mid position in world space
            # im2=reslice.GetOutput()
            # index=im2.FindPoint(vol.shape[0]/2.0,vol.shape[1]/2.0,vol.shape[2]/2.0)
            # print 'Image Getpoint ' , im2.GetPoint(index)

    volum = vtk.vtkVolume()
    volum.SetMapper(mapper)
    volum.SetProperty(property)

    if info:

        print('Origin', volum.GetOrigin())
        print('Orientation', volum.GetOrientation())
        print('OrientationW', volum.GetOrientationWXYZ())
        print('Position', volum.GetPosition())
        print('Center', volum.GetCenter())
        print('Get XRange', volum.GetXRange())
        print('Get YRange', volum.GetYRange())
        print('Get ZRange', volum.GetZRange())
        print('Volume data type', vol.dtype)

    return volum


def contour(vol, voxsz=(1.0, 1.0, 1.0), affine=None, levels=[50],
            colors=[np.array([1.0, 0.0, 0.0])], opacities=[0.5]):
    """ Take a volume and draw surface contours for any any number of
    thresholds (levels) where every contour has its own color and opacity

    Parameters
    ----------
    vol : (N, M, K) ndarray
        An array representing the volumetric dataset for which we will draw
        some beautiful contours .
    voxsz : (3,) array_like
        Voxel size.
    affine : None
        Not used.
    levels : array_like
        Sequence of thresholds for the contours taken from image values needs
        to be same datatype as `vol`.
    colors : (N, 3) ndarray
        RGB values in [0,1].
    opacities : array_like
        Opacities of contours.

    Returns
    -------
    vtkAssembly

    Examples
    --------
    >>> import numpy as np
    >>> from dipy.viz import fvtk
    >>> A=np.zeros((10,10,10))
    >>> A[3:-3,3:-3,3:-3]=1
    >>> r=fvtk.ren()
    >>> fvtk.add(r,fvtk.contour(A,levels=[1]))
    >>> #fvtk.show(r)

    """

    im = vtk.vtkImageData()
    if major_version <= 5:
        im.SetScalarTypeToUnsignedChar()

    im.SetDimensions(vol.shape[0], vol.shape[1], vol.shape[2])
    # im.SetOrigin(0,0,0)
    # im.SetSpacing(voxsz[2],voxsz[0],voxsz[1])
    if major_version <= 5:
        im.AllocateScalars()
    else:
        im.AllocateScalars(vtk.VTK_UNSIGNED_CHAR, 3)

    for i in range(vol.shape[0]):
        for j in range(vol.shape[1]):
            for k in range(vol.shape[2]):

                im.SetScalarComponentFromFloat(i, j, k, 0, vol[i, j, k])

    ass = vtk.vtkAssembly()
    # ass=[]

    for (i, l) in enumerate(levels):

        # print levels
        skinExtractor = vtk.vtkContourFilter()
        if major_version <= 5:
            skinExtractor.SetInput(im)
        else:
            skinExtractor.SetInputData(im)
        skinExtractor.SetValue(0, l)

        skinNormals = vtk.vtkPolyDataNormals()
        skinNormals.SetInputConnection(skinExtractor.GetOutputPort())
        skinNormals.SetFeatureAngle(60.0)

        skinMapper = vtk.vtkPolyDataMapper()
        skinMapper.SetInputConnection(skinNormals.GetOutputPort())
        skinMapper.ScalarVisibilityOff()

        skin = vtk.vtkActor()

        skin.SetMapper(skinMapper)
        skin.GetProperty().SetOpacity(opacities[i])

        # print colors[i]
        skin.GetProperty().SetColor(colors[i][0], colors[i][1], colors[i][2])
        # skin.Update()
        ass.AddPart(skin)

        del skin
        del skinMapper
        del skinExtractor

    return ass


lowercase_cm_name = {'blues':'Blues', 'accent':'Accent'}
def create_colormap(v, name='jet', auto=True):
    """Create colors from a specific colormap and return it
    as an array of shape (N,3) where every row gives the corresponding
    r,g,b value. The colormaps we use are similar with those of pylab.

    Parameters
    ----------
    v : (N,) array
        vector of values to be mapped in RGB colors according to colormap
    name : str.
        Name of the colormap. Currently implemented: 'jet', 'blues',
        'accent', 'bone' and matplotlib colormaps if you have matplotlib
        installed.
    auto : bool,
        if auto is True then v is interpolated to [0, 10] from v.min()
        to v.max()

    Notes
    -----
    Dipy supports a few colormaps for those who do not use Matplotlib, for
    more colormaps consider downloading Matplotlib.

    """

    if v.ndim > 1:
        msg = 'This function works only with 1d arrays. Use ravel()'
        raise ValueError(msg)

    if auto:
        v = np.interp(v, [v.min(), v.max()], [0, 1])
    else:
        v = np.clip(v, 0, 1)

    # For backwards compatibility with lowercase names
    newname = lowercase_cm_name.get(name) or name

    colormap = get_cmap(newname)
    if colormap is None:
        e_s = "Colormap '%s' is not yet implemented " % name
        raise ValueError(e_s)

    rgba = colormap(v)
    rgb = rgba[:, :3].copy()
    return rgb


def _makeNd(array, ndim):
    """Pads as many 1s at the beginning of array's shape as are need to give
    array ndim dimensions."""
    new_shape = (1,) * (ndim - array.ndim) + array.shape
    return array.reshape(new_shape)


def sphere_funcs(sphere_values, sphere, image=None, colormap='jet',
                 scale=2.2, norm=True, radial_scale=True):
    """Plot many morphed spherical functions simultaneously.

    Parameters
    ----------
    sphere_values : (M,) or (X, M) or (X, Y, M) or (X, Y, Z, M) ndarray
        Values on the sphere.
    sphere : Sphere
    image : None,
        Not  yet supported.
    colormap : None or 'jet'
        If None then no color is used.
    scale : float,
        Distance between spheres.
    norm : bool,
        Normalize `sphere_values`.
    radial_scale : bool,
        Scale sphere points according to odf values.

    Returns
    -------
    actor : vtkActor
        Spheres.

    Examples
    --------
    >>> from dipy.viz import fvtk
    >>> r = fvtk.ren()
    >>> odfs = np.ones((5, 5, 724))
    >>> odfs[..., 0] = 2.
    >>> from dipy.data import get_sphere
    >>> sphere = get_sphere('symmetric724')
    >>> fvtk.add(r, fvtk.sphere_funcs(odfs, sphere))
    >>> #fvtk.show(r)

    """

    sphere_values = np.asarray(sphere_values)
    if sphere_values.ndim > 4:
        raise ValueError("Wrong shape")
    sphere_values = _makeNd(sphere_values, 4)

    grid_shape = np.array(sphere_values.shape[:3])
    faces = np.asarray(sphere.faces, dtype=int)
    vertices = sphere.vertices

    if sphere_values.shape[-1] != sphere.vertices.shape[0]:
        msg = 'Sphere.vertices.shape[0] should be the same as the '
        msg += 'last dimensions of sphere_values i.e. sphere_values.shape[-1]'
        raise ValueError(msg)

    list_sq = []
    list_cols = []

    for ijk in np.ndindex(*grid_shape):
        m = sphere_values[ijk].copy()

        if norm:
            m /= abs(m).max()

        if radial_scale:
            xyz = vertices.T * m
        else:
            xyz = vertices.T.copy()

        xyz += scale * (ijk - grid_shape / 2.)[:, None]

        xyz = xyz.T

        list_sq.append(xyz)
        if colormap is not None:
            cols = create_colormap(m, colormap)
            cols = np.interp(cols, [0, 1], [0, 255]).astype('ubyte')
            list_cols.append(cols)

    points = vtk.vtkPoints()
    triangles = vtk.vtkCellArray()
    if colormap is not None:
        colors = vtk.vtkUnsignedCharArray()
        colors.SetNumberOfComponents(3)
        colors.SetName("Colors")

    for k in xrange(len(list_sq)):

        xyz = list_sq[k]
        if colormap is not None:
            cols = list_cols[k]

        for i in xrange(xyz.shape[0]):

            points.InsertNextPoint(*xyz[i])
            if colormap is not None:
                colors.InsertNextTuple3(*cols[i])

        for j in xrange(faces.shape[0]):

            triangle = vtk.vtkTriangle()
            triangle.GetPointIds().SetId(0, faces[j, 0] + k * xyz.shape[0])
            triangle.GetPointIds().SetId(1, faces[j, 1] + k * xyz.shape[0])
            triangle.GetPointIds().SetId(2, faces[j, 2] + k * xyz.shape[0])
            triangles.InsertNextCell(triangle)
            del triangle

    polydata = vtk.vtkPolyData()
    polydata.SetPoints(points)
    polydata.SetPolys(triangles)

    if colormap is not None:
        polydata.GetPointData().SetScalars(colors)
    polydata.Modified()

    mapper = vtk.vtkPolyDataMapper()
    if major_version <= 5:
        mapper.SetInput(polydata)
    else:
        mapper.SetInputData(polydata)

    actor = vtk.vtkActor()
    actor.SetMapper(mapper)

    return actor


def peaks(peaks_dirs, peaks_values=None, scale=2.2, colors=(1, 0, 0)):
    """ Visualize peak directions as given from ``peaks_from_model``

    Parameters
    ----------
    peaks_dirs : ndarray
        Peak directions. The shape of the array can be (M, 3) or (X, M, 3) or
        (X, Y, M, 3) or (X, Y, Z, M, 3)
    peaks_values : ndarray
        Peak values. The shape of the array can be (M, ) or (X, M) or
        (X, Y, M) or (X, Y, Z, M)

    scale : float
        Distance between spheres

    colors : ndarray or tuple
        Peak colors

    Returns
    -------
    vtkActor

    See Also
    --------
    dipy.viz.fvtk.sphere_funcs

    """
    peaks_dirs = np.asarray(peaks_dirs)
    if peaks_dirs.ndim > 5:
        raise ValueError("Wrong shape")

    peaks_dirs = _makeNd(peaks_dirs, 5)
    if peaks_values is not None:
        peaks_values = _makeNd(peaks_values, 4)

    grid_shape = np.array(peaks_dirs.shape[:3])

    list_dirs = []

    for ijk in np.ndindex(*grid_shape):

        xyz = scale * (ijk - grid_shape / 2.)[:, None]

        xyz = xyz.T

        for i in range(peaks_dirs.shape[-2]):

            if peaks_values is not None:

                pv = peaks_values[ijk][i]

            else:

                pv = 1.

            symm = np.vstack((-peaks_dirs[ijk][i] * pv + xyz,
                               peaks_dirs[ijk][i] * pv + xyz))

            list_dirs.append(symm)

    return line(list_dirs, colors)


def tensor(evals, evecs, scalar_colors=None, sphere=None, scale=2.2, norm=True):
    """Plot many tensors as ellipsoids simultaneously.

    Parameters
    ----------
    evals : (3,) or (X, 3) or (X, Y, 3) or (X, Y, Z, 3) ndarray
        eigenvalues
    evecs : (3, 3) or (X, 3, 3) or (X, Y, 3, 3) or (X, Y, Z, 3, 3) ndarray
        eigenvectors
    scalar_colors : (3,) or (X, 3) or (X, Y, 3) or (X, Y, Z, 3) ndarray
        RGB colors used to show the tensors
        Default None, color the ellipsoids using ``color_fa``
    sphere : Sphere,
        this sphere will be transformed to the tensor ellipsoid
        Default is None which uses a symmetric sphere with 724 points.
    scale : float,
        distance between ellipsoids.
    norm : boolean,
        Normalize `evals`.

    Returns
    -------
    actor : vtkActor
        Ellipsoids

    Examples
    --------
    >>> from dipy.viz import fvtk
    >>> r = fvtk.ren()
    >>> evals = np.array([1.4, .35, .35]) * 10 ** (-3)
    >>> evecs = np.eye(3)
    >>> from dipy.data import get_sphere
    >>> sphere = get_sphere('symmetric724')
    >>> fvtk.add(r, fvtk.tensor(evals, evecs, sphere=sphere))
    >>> #fvtk.show(r)

    """

    evals = np.asarray(evals)
    if evals.ndim > 4:
        raise ValueError("Wrong shape")
    evals = _makeNd(evals, 4)
    evecs = _makeNd(evecs, 5)

    grid_shape = np.array(evals.shape[:3])

    if sphere is None:
        from dipy.data import get_sphere
        sphere = get_sphere('symmetric724')
    faces = np.asarray(sphere.faces, dtype=int)
    vertices = sphere.vertices

    colors = vtk.vtkUnsignedCharArray()
    colors.SetNumberOfComponents(3)
    colors.SetName("Colors")

    if scalar_colors is None:
        from dipy.reconst.dti import color_fa, fractional_anisotropy
        cfa = color_fa(fractional_anisotropy(evals), evecs)
    else:
        cfa = _makeNd(scalar_colors, 4)

    list_sq = []
    list_cols = []

    for ijk in ndindex(grid_shape):
        ea = evals[ijk]
        if norm:
            ea /= ea.max()
        ea = np.diag(ea.copy())

        ev = evecs[ijk].copy()
        xyz = np.dot(ev, np.dot(ea, vertices.T))

        xyz += scale * (ijk - grid_shape / 2.)[:, None]

        xyz = xyz.T

        list_sq.append(xyz)

        acolor = np.zeros(xyz.shape)
        acolor[:, :] = np.interp(cfa[ijk], [0, 1], [0, 255])
        list_cols.append(acolor.astype('ubyte'))

    points = vtk.vtkPoints()
    triangles = vtk.vtkCellArray()

    for k in xrange(len(list_sq)):

        xyz = list_sq[k]

        cols = list_cols[k]

        for i in xrange(xyz.shape[0]):

            points.InsertNextPoint(*xyz[i])
            colors.InsertNextTuple3(*cols[i])

        for j in xrange(faces.shape[0]):

            triangle = vtk.vtkTriangle()
            triangle.GetPointIds().SetId(0, faces[j, 0] + k * xyz.shape[0])
            triangle.GetPointIds().SetId(1, faces[j, 1] + k * xyz.shape[0])
            triangle.GetPointIds().SetId(2, faces[j, 2] + k * xyz.shape[0])
            triangles.InsertNextCell(triangle)
            del triangle

    polydata = vtk.vtkPolyData()
    polydata.SetPoints(points)
    polydata.SetPolys(triangles)

    polydata.GetPointData().SetScalars(colors)
    polydata.Modified()

    mapper = vtk.vtkPolyDataMapper()
    if major_version <= 5:
        mapper.SetInput(polydata)
    else:
        mapper.SetInputData(polydata)

    actor = vtk.vtkActor()
    actor.SetMapper(mapper)

    return actor


def slicer(vol, voxsz=(1.0, 1.0, 1.0), plane_i=[0], plane_j=None,
           plane_k=None, outline=True):
    """ Slice a 3D volume

    Parameters
    ----------
    vol : array, shape (N, M, K)
        An array representing the volumetric dataset that we want to slice
    voxsz : sequence of 3 floats
        Voxel size.
    plane_i : sequence of ints
        show plane or planes along the first dimension
    plane_j : sequence of ints
        show plane or planes along the second dimension
    plane_k : sequence of ints
        show plane or planes along the third(last) dimension
    outline : bool
        if True (default) a small outline is drawn around the slices

    Examples
    --------
    >>> import numpy as np
    >>> from dipy.viz import fvtk
    >>> x, y, z = np.ogrid[-10:10:80j, -10:10:80j, -10:10:80j]
    >>> s = np.sin(x * y * z) / (x * y * z)
    >>> r = fvtk.ren()
    >>> fvtk.add(r, fvtk.slicer(s, plane_i=[0, 5]))
    >>> #fvtk.show(r)
    """

    if plane_i is None:
        plane_i = []
    if plane_j is None:
        plane_j = []
    if plane_k is None:
        plane_k = []

    if vol.ndim != 3:
        raise ValueError("vol has to be a 3d array")

    vol = np.interp(vol, xp=[vol.min(), vol.max()], fp=[0, 255])
    vol = vol.astype('uint8')

    im = vtk.vtkImageData()
    if major_version <= 5:
        im.SetScalarTypeToUnsignedChar()
    I, J, K = vol.shape[:3]
    im.SetDimensions(I, J, K)
    # im.SetOrigin(0,0,0)
    im.SetSpacing(voxsz[2], voxsz[0], voxsz[1])
    if major_version <= 5:
        im.AllocateScalars()
    else:
        im.AllocateScalars(vtk.VTK_UNSIGNED_CHAR, 3)

    # copy data
    for i in range(vol.shape[0]):
        for j in range(vol.shape[1]):
            for k in range(vol.shape[2]):
                im.SetScalarComponentFromFloat(i, j, k, 0, vol[i, j, k])

    #from dipy.viz.utils import ndarray_to_vtkimagedata
    #im = ndarray_to_vtkimagedata(vol)

    # An outline provides context around the data.
    outlineData = vtk.vtkOutlineFilter()
    if major_version <= 5:
        outlineData.SetInput(im)
    else:
        outlineData.SetInputData(im)

    mapOutline = vtk.vtkPolyDataMapper()
    mapOutline.SetInputConnection(outlineData.GetOutputPort())
    outline_ = vtk.vtkActor()
    outline_.SetMapper(mapOutline)
    outline_.GetProperty().SetColor(1, 0, 0)

    # Now we are creating three orthogonal planes passing through the
    # volume. Each plane uses a different texture map and therefore has
    # diferent coloration.

    # Start by creatin a black/white lookup table.
    lut = vtk.vtkLookupTable()
    lut.SetTableRange(vol.min(), vol.max())
    lut.SetSaturationRange(0, 0)
    lut.SetHueRange(0, 0)
    lut.SetValueRange(0, 1)
    lut.SetRampToLinear()
    lut.Build()

    x1, x2, y1, y2, z1, z2 = im.GetExtent()

    # print x1,x2,y1,y2,z1,z2

    # Create the first of the three planes. The filter vtkImageMapToColors
    # maps the data through the corresponding lookup table created above.
    # The vtkImageActor is a type of vtkProp and conveniently displays an
    # image on a single quadrilateral plane. It does this using texture
    # mapping and as a result is quite fast. (Note: the input image has to
    # be unsigned char values, which the vtkImageMapToColors produces.)
    # Note also that by specifying the DisplayExtent, the pipeline
    # requests data of this extent and the vtkImageMapToColors only
    # processes a slice of data.
    planeColors = vtk.vtkImageMapToColors()
    # saggitalColors.SetInputConnection(im.GetOutputPort())
    if major_version <= 5:
        planeColors.SetInput(im)
    else:
        planeColors.SetInputData(im)
    planeColors.SetLookupTable(lut)
    planeColors.Update()

    saggitals = []
    for x in plane_i:

        saggital = vtk.vtkImageActor()
        if major_version <= 5:
            saggital.SetInput(planeColors.GetOutput())
        else:
            saggital.SetInputData(planeColors.GetOutput())
        saggital.SetDisplayExtent(x, x, y1, y2, z1, z2)
        saggitals.append(saggital)

    axials = []
    for z in plane_k:
        axial = vtk.vtkImageActor()
        if major_version <= 5:
            axial.SetInput(planeColors.GetOutput())
        else:
            axial.SetInputData(planeColors.GetOutput())
        axial.SetDisplayExtent(x1, x2, y1, y2, z, z)
        axials.append(axial)

    coronals = []
    for y in plane_j:
        coronal = vtk.vtkImageActor()
        if major_version <= 5:
            coronal.SetInput(planeColors.GetOutput())
        else:
            coronal.SetInputData(planeColors.GetOutput())
        coronal.SetDisplayExtent(x1, x2, y, y, z1, z2)
        coronals.append(coronal)

    assem = vtk.vtkAssembly()

    for sag in saggitals:
        assem.AddPart(sag)
    for ax in axials:
        assem.AddPart(ax)
    for cor in coronals:
        assem.AddPart(cor)

    if outline:
        assem.AddPart(outline_)

    return assem


def camera(ren, pos=None, focal=None, viewup=None, verbose=True):
    """ Change the active camera

    Parameters
    ----------
    ren : vtkRenderer
    pos : tuple
        (x, y, z) position of the camera
    focal : tuple
        (x, y, z) focal point
    viewup : tuple
        (x, y, z) viewup vector
    verbose : bool
        show information about the camera

    Returns
    -------
    vtkCamera
    """

    cam = ren.GetActiveCamera()
    if verbose:
        print('Camera Position (%.2f,%.2f,%.2f)' % cam.GetPosition())
        print('Camera Focal Point (%.2f,%.2f,%.2f)' % cam.GetFocalPoint())
        print('Camera View Up (%.2f,%.2f,%.2f)' % cam.GetViewUp())
    if pos is not None:
        cam = ren.GetActiveCamera().SetPosition(*pos)
    if focal is not None:
        ren.GetActiveCamera().SetFocalPoint(*focal)
    if viewup is not None:
        ren.GetActiveCamera().SetViewUp(*viewup)

    cam = ren.GetActiveCamera()
    if pos is not None or focal is not None or viewup is not None:
        if verbose:
            print('-------------------------------------')
            print('Camera New Position (%.2f,%.2f,%.2f)' % cam.GetPosition())
            print('Camera New Focal Point (%.2f,%.2f,%.2f)' %
                  cam.GetFocalPoint())
            print('Camera New View Up (%.2f,%.2f,%.2f)' % cam.GetViewUp())

    return cam


<<<<<<< HEAD
=======
def show(ren, title='Dipy', size=(300, 300), png_magnify=1):
    """ Show window

    Notes
    -----
    To save a screenshot press's' and check your current directory
    for ``fvtk.png``.

    Parameters
    ------------
    ren : vtkRenderer() object
        As returned from function ``ren()``.
    title : string
        A string for the window title bar.
    size : (int, int)
        ``(width, height)`` of the window
    png_magnify : int
        Number of times to magnify the screenshot.

    Notes
    -----
    If you want to:

    * navigate in the the 3d world use the left - middle - right mouse buttons
    * reset the screen press 'r'
    * save a screenshot press 's'
    * quit press 'q'

    See also
    ---------
    dipy.viz.fvtk.record

    Examples
    ----------
    >>> import numpy as np
    >>> from dipy.viz import fvtk
    >>> r=fvtk.ren()
    >>> lines=[np.random.rand(10,3),np.random.rand(20,3)]
    >>> colors=np.array([[0.2,0.2,0.2],[0.8,0.8,0.8]])
    >>> c=fvtk.line(lines,colors)
    >>> fvtk.add(r,c)
    >>> l=fvtk.label(r)
    >>> fvtk.add(r,l)
    >>> #fvtk.show(r)

    See also
    ----------
    dipy.viz.fvtk.record

    """

    ren.ResetCamera()
    window = vtk.vtkRenderWindow()
    window.AddRenderer(ren)
    # window.SetAAFrames(6)
    window.SetWindowName(title)
    window.SetSize(size[0], size[1])
    style = vtk.vtkInteractorStyleTrackballCamera()
    iren = vtk.vtkRenderWindowInteractor()
    iren.SetRenderWindow(window)
    iren.SetPicker(picker)

    def key_press(obj, event):

        key = obj.GetKeySym()
        if key == 's' or key == 'S':
            print('Saving image...')
            renderLarge = vtk.vtkRenderLargeImage()
            if major_version <= 5:
                renderLarge.SetInput(ren)
            else:
                renderLarge.SetInputData(ren)
            renderLarge.SetMagnification(png_magnify)
            renderLarge.Update()
            writer = vtk.vtkPNGWriter()
            writer.SetInputConnection(renderLarge.GetOutputPort())
            writer.SetFileName('fvtk.png')
            writer.Write()
            print('Look for fvtk.png in your current working directory.')

    iren.AddObserver('KeyPressEvent', key_press)
    iren.SetInteractorStyle(style)
    iren.Initialize()
    picker.Pick(85, 126, 0, ren)
    window.Render()
    iren.Start()

    # window.RemoveAllObservers()
    # ren.SetRenderWindow(None)
    window.RemoveRenderer(ren)
    ren.SetRenderWindow(None)


def record(ren=None, cam_pos=None, cam_focal=None, cam_view=None,
           out_path=None, path_numbering=False, n_frames=1, az_ang=10,
           magnification=1, size=(300, 300), verbose=False):
    ''' This will record a video of your scene

    Records a video as a series of ``.png`` files of your scene by rotating 
    the azimuth angle az_angle in every frame.

    Parameters
    -----------
    ren : vtkRenderer() object
        As returned from :func:`ren`.
    cam_pos : None or sequence (3,), optional
        Camera position.
    cam_focal : None or sequence (3,), optional
        Camera focal point.
    cam_view : None or sequence (3,), optional
        Camera view up. 
    out_path : str, optional
        Output directory for the frames
    path_numbering : bool, optional
        when recording it changes out_path to out_path + str(frame number). 
        If n_frames is larger than 1, this will default to True  
    n_frames : int, optional
        number of frames to save. Default: 1
    az_ang : float, optional
        Azimuthal angle of camera rotation (degrees). Default: 10.
    magnification : int, optional
        How much to magnify the saved frame. Default: 1 (no magnification).

    Examples
    ---------
    >>> from dipy.viz import fvtk
    >>> r=fvtk.ren()
    >>> a=fvtk.axes()
    >>> fvtk.add(r,a)
    >>> #uncomment below to record
    >>> #fvtk.record(r)
    >>> #check for new images in current directory
    '''
    if ren is None:
        ren = vtk.vtkRenderer()

    renWin = vtk.vtkRenderWindow()
    renWin.AddRenderer(ren)
    renWin.SetSize(size[0], size[1])
    iren = vtk.vtkRenderWindowInteractor()
    iren.SetRenderWindow(renWin)

    # ren.GetActiveCamera().Azimuth(180)

    ren.ResetCamera()

    renderLarge = vtk.vtkRenderLargeImage()
    renderLarge.SetInput(ren)
    renderLarge.SetMagnification(magnification)
    renderLarge.Update()

    writer = vtk.vtkPNGWriter()
    ang = 0

    if cam_pos is not None:
        cx, cy, cz = cam_pos
        ren.GetActiveCamera().SetPosition(cx, cy, cz)
    if cam_focal is not None:
        fx, fy, fz = cam_focal
        ren.GetActiveCamera().SetFocalPoint(fx, fy, fz)
    if cam_view is not None:
        ux, uy, uz = cam_view
        ren.GetActiveCamera().SetViewUp(ux, uy, uz)

    cam = ren.GetActiveCamera()
    if verbose:
        print('Camera Position (%.2f,%.2f,%.2f)' % cam.GetPosition())
        print('Camera Focal Point (%.2f,%.2f,%.2f)' % cam.GetFocalPoint())
        print('Camera View Up (%.2f,%.2f,%.2f)' % cam.GetViewUp())

    for i in range(n_frames):
        ren.GetActiveCamera().Azimuth(ang)
        renderLarge = vtk.vtkRenderLargeImage()
        renderLarge.SetInput(ren)
        renderLarge.SetMagnification(magnification)
        renderLarge.Update()
        writer.SetInputConnection(renderLarge.GetOutputPort())
        # filename='/tmp/'+str(3000000+i)+'.png'
        if n_frames > 1 or path_numbering:
            if out_path is None:
                filename = str(1000000 + i) + '.png'
            else:
                filename = out_path + str(1000000 + i) + '.png'
        else:
            filename = out_path
        writer.SetFileName(filename)
        writer.Write()

        ang = +az_ang


>>>>>>> 6df4113e
if __name__ == "__main__":
    pass<|MERGE_RESOLUTION|>--- conflicted
+++ resolved
@@ -1291,199 +1291,5 @@
     return cam
 
 
-<<<<<<< HEAD
-=======
-def show(ren, title='Dipy', size=(300, 300), png_magnify=1):
-    """ Show window
-
-    Notes
-    -----
-    To save a screenshot press's' and check your current directory
-    for ``fvtk.png``.
-
-    Parameters
-    ------------
-    ren : vtkRenderer() object
-        As returned from function ``ren()``.
-    title : string
-        A string for the window title bar.
-    size : (int, int)
-        ``(width, height)`` of the window
-    png_magnify : int
-        Number of times to magnify the screenshot.
-
-    Notes
-    -----
-    If you want to:
-
-    * navigate in the the 3d world use the left - middle - right mouse buttons
-    * reset the screen press 'r'
-    * save a screenshot press 's'
-    * quit press 'q'
-
-    See also
-    ---------
-    dipy.viz.fvtk.record
-
-    Examples
-    ----------
-    >>> import numpy as np
-    >>> from dipy.viz import fvtk
-    >>> r=fvtk.ren()
-    >>> lines=[np.random.rand(10,3),np.random.rand(20,3)]
-    >>> colors=np.array([[0.2,0.2,0.2],[0.8,0.8,0.8]])
-    >>> c=fvtk.line(lines,colors)
-    >>> fvtk.add(r,c)
-    >>> l=fvtk.label(r)
-    >>> fvtk.add(r,l)
-    >>> #fvtk.show(r)
-
-    See also
-    ----------
-    dipy.viz.fvtk.record
-
-    """
-
-    ren.ResetCamera()
-    window = vtk.vtkRenderWindow()
-    window.AddRenderer(ren)
-    # window.SetAAFrames(6)
-    window.SetWindowName(title)
-    window.SetSize(size[0], size[1])
-    style = vtk.vtkInteractorStyleTrackballCamera()
-    iren = vtk.vtkRenderWindowInteractor()
-    iren.SetRenderWindow(window)
-    iren.SetPicker(picker)
-
-    def key_press(obj, event):
-
-        key = obj.GetKeySym()
-        if key == 's' or key == 'S':
-            print('Saving image...')
-            renderLarge = vtk.vtkRenderLargeImage()
-            if major_version <= 5:
-                renderLarge.SetInput(ren)
-            else:
-                renderLarge.SetInputData(ren)
-            renderLarge.SetMagnification(png_magnify)
-            renderLarge.Update()
-            writer = vtk.vtkPNGWriter()
-            writer.SetInputConnection(renderLarge.GetOutputPort())
-            writer.SetFileName('fvtk.png')
-            writer.Write()
-            print('Look for fvtk.png in your current working directory.')
-
-    iren.AddObserver('KeyPressEvent', key_press)
-    iren.SetInteractorStyle(style)
-    iren.Initialize()
-    picker.Pick(85, 126, 0, ren)
-    window.Render()
-    iren.Start()
-
-    # window.RemoveAllObservers()
-    # ren.SetRenderWindow(None)
-    window.RemoveRenderer(ren)
-    ren.SetRenderWindow(None)
-
-
-def record(ren=None, cam_pos=None, cam_focal=None, cam_view=None,
-           out_path=None, path_numbering=False, n_frames=1, az_ang=10,
-           magnification=1, size=(300, 300), verbose=False):
-    ''' This will record a video of your scene
-
-    Records a video as a series of ``.png`` files of your scene by rotating 
-    the azimuth angle az_angle in every frame.
-
-    Parameters
-    -----------
-    ren : vtkRenderer() object
-        As returned from :func:`ren`.
-    cam_pos : None or sequence (3,), optional
-        Camera position.
-    cam_focal : None or sequence (3,), optional
-        Camera focal point.
-    cam_view : None or sequence (3,), optional
-        Camera view up. 
-    out_path : str, optional
-        Output directory for the frames
-    path_numbering : bool, optional
-        when recording it changes out_path to out_path + str(frame number). 
-        If n_frames is larger than 1, this will default to True  
-    n_frames : int, optional
-        number of frames to save. Default: 1
-    az_ang : float, optional
-        Azimuthal angle of camera rotation (degrees). Default: 10.
-    magnification : int, optional
-        How much to magnify the saved frame. Default: 1 (no magnification).
-
-    Examples
-    ---------
-    >>> from dipy.viz import fvtk
-    >>> r=fvtk.ren()
-    >>> a=fvtk.axes()
-    >>> fvtk.add(r,a)
-    >>> #uncomment below to record
-    >>> #fvtk.record(r)
-    >>> #check for new images in current directory
-    '''
-    if ren is None:
-        ren = vtk.vtkRenderer()
-
-    renWin = vtk.vtkRenderWindow()
-    renWin.AddRenderer(ren)
-    renWin.SetSize(size[0], size[1])
-    iren = vtk.vtkRenderWindowInteractor()
-    iren.SetRenderWindow(renWin)
-
-    # ren.GetActiveCamera().Azimuth(180)
-
-    ren.ResetCamera()
-
-    renderLarge = vtk.vtkRenderLargeImage()
-    renderLarge.SetInput(ren)
-    renderLarge.SetMagnification(magnification)
-    renderLarge.Update()
-
-    writer = vtk.vtkPNGWriter()
-    ang = 0
-
-    if cam_pos is not None:
-        cx, cy, cz = cam_pos
-        ren.GetActiveCamera().SetPosition(cx, cy, cz)
-    if cam_focal is not None:
-        fx, fy, fz = cam_focal
-        ren.GetActiveCamera().SetFocalPoint(fx, fy, fz)
-    if cam_view is not None:
-        ux, uy, uz = cam_view
-        ren.GetActiveCamera().SetViewUp(ux, uy, uz)
-
-    cam = ren.GetActiveCamera()
-    if verbose:
-        print('Camera Position (%.2f,%.2f,%.2f)' % cam.GetPosition())
-        print('Camera Focal Point (%.2f,%.2f,%.2f)' % cam.GetFocalPoint())
-        print('Camera View Up (%.2f,%.2f,%.2f)' % cam.GetViewUp())
-
-    for i in range(n_frames):
-        ren.GetActiveCamera().Azimuth(ang)
-        renderLarge = vtk.vtkRenderLargeImage()
-        renderLarge.SetInput(ren)
-        renderLarge.SetMagnification(magnification)
-        renderLarge.Update()
-        writer.SetInputConnection(renderLarge.GetOutputPort())
-        # filename='/tmp/'+str(3000000+i)+'.png'
-        if n_frames > 1 or path_numbering:
-            if out_path is None:
-                filename = str(1000000 + i) + '.png'
-            else:
-                filename = out_path + str(1000000 + i) + '.png'
-        else:
-            filename = out_path
-        writer.SetFileName(filename)
-        writer.Write()
-
-        ang = +az_ang
-
-
->>>>>>> 6df4113e
 if __name__ == "__main__":
     pass