--- conflicted
+++ resolved
@@ -3,11 +3,7 @@
 __all__ = ["TextBox2D", "LineSlider2D", "LineDoubleSlider2D",
            "RingSlider2D", "RangeSlider", "Checkbox", "Option", "RadioButton",
            "ComboBox2D", "ListBox2D", "ListBoxItem2D", "FileMenu2D",
-<<<<<<< HEAD
-           "SpinBox"]
-=======
-           "DrawShape", "DrawPanel"]
->>>>>>> a9b00ef0
+           "DrawShape", "DrawPanel", "SpinBox"]
 
 import os
 from collections import OrderedDict
@@ -878,7 +874,6 @@
         self.handles[1].on_left_mouse_button_released = \
             self.handle_release_callback
 
-
     def _get_actors(self):
         """Get the actors composing this UI component."""
         return (self.track.actors + self.handles[0].actors +
@@ -2843,6 +2838,7 @@
     def resize(self, size):
         self.background.resize(size)
 
+
 class FileMenu2D(UI):
     """A menu to select files in the current folder.
 
@@ -3087,7 +3083,409 @@
         i_ren.event.abort()
 
 
-<<<<<<< HEAD
+class DrawShape(UI):
+    """Create and Manage 2D Shapes.
+    """
+
+    def __init__(self, shape_type, drawpanel=None, position=(0, 0)):
+        """Init this UI element.
+
+        Parameters
+        ----------
+        shape_type : string
+            Type of shape to be created.
+        drawpanel : DrawPanel, optional
+            Reference to the main canvas on which it is drawn.
+        position : (float, float), optional
+            (x, y) in pixels.
+        """
+        self.shape = None
+        self.shape_type = shape_type.lower()
+        self.drawpanel = drawpanel
+        self.max_size = None
+        super(DrawShape, self).__init__(position)
+        self.shape.color = np.random.random(3)
+
+    def _setup(self):
+        """Setup this UI component.
+
+        Create a Shape.
+        """
+        if self.shape_type == "line":
+            self.shape = Rectangle2D(size=(3, 3))
+        elif self.shape_type == "quad":
+            self.shape = Rectangle2D(size=(3, 3))
+        elif self.shape_type == "circle":
+            self.shape = Disk2D(outer_radius=2)
+        else:
+            raise IOError("Unknown shape type: {}.".format(self.shape_type))
+
+        self.shape.on_left_mouse_button_pressed = self.left_button_pressed
+        self.shape.on_left_mouse_button_dragged = self.left_button_dragged
+
+    def _get_actors(self):
+        """Get the actors composing this UI component."""
+        return self.shape
+
+    def _add_to_scene(self, scene):
+        """Add all subcomponents or VTK props that compose this UI component.
+
+        Parameters
+        ----------
+        scene : scene
+
+        """
+        self._scene = scene
+        self.shape.add_to_scene(scene)
+
+    def _get_size(self):
+        return self.shape.size
+
+    def _set_position(self, coords):
+        """Set the lower-left corner position of this UI component.
+
+        Parameters
+        ----------
+        coords: (float, float)
+            Absolute pixel coordinates (x, y).
+        """
+        if self.shape_type == "circle":
+            self.shape.center = coords
+        else:
+            self.shape.position = coords
+
+    def rotate(self, angle):
+        """Rotate the vertices of the UI component using specific angle.
+
+        Parameters
+        ----------
+        angle: float
+            Value by which the vertices are rotated in radian.
+        """
+        points_arr = vertices_from_actor(self.shape.actor)
+        rotation_matrix = np.array(
+            [[np.cos(angle), np.sin(angle), 0],
+             [-np.sin(angle), np.cos(angle), 0], [0, 0, 1]])
+        new_points_arr = np.matmul(points_arr, rotation_matrix)
+        set_polydata_vertices(self.shape._polygonPolyData, new_points_arr)
+        update_actor(self.shape.actor)
+
+        self.cal_bounding_box(self.position)
+
+    def cal_bounding_box(self, position):
+        """Calculates the min and max position of the bounding box.
+
+        Parameters
+        ----------
+        position : (float, float)
+            (x, y) in pixels.
+        """
+        vertices = position + vertices_from_actor(self.shape.actor)[:, :-1]
+
+        min_x, min_y = vertices[0]
+        max_x, max_y = vertices[0]
+
+        for x, y in vertices:
+            if x < min_x:
+                min_x = x
+            if y < min_y:
+                min_y = y
+            if x > max_x:
+                max_x = x
+            if y > max_y:
+                max_y = y
+
+        self._bounding_box_min = [min_x, min_y]
+        self._bounding_box_max = [max_x, max_y]
+        self._bounding_box_size = [max_x-min_x, max_y-min_y]
+
+        self._bounding_box_offset = position - self._bounding_box_min
+
+    def clamp_position(self, position):
+        """Clamps the given position according to the DrawPanel canvas.
+
+        Parameters
+        ----------
+        position : (float, float)
+            (x, y) in pixels.
+
+        Returns
+        -------
+        new_position: ndarray(int)
+            New position for the shape.
+        """
+        self.cal_bounding_box(position)
+        new_position = np.clip(self._bounding_box_min, [0, 0],
+                               self.drawpanel.size - self._bounding_box_size)
+        new_position = new_position + self._bounding_box_offset
+        return new_position.astype(int)
+
+    def resize(self, size):
+        """Resize the UI.
+        """
+        if self.shape_type == "line":
+            hyp = np.hypot(size[0], size[1])
+            self.shape.resize((hyp, 3))
+            self.rotate(angle=np.arctan2(size[1], size[0]))
+
+        elif self.shape_type == "quad":
+            self.shape.resize(size)
+
+        elif self.shape_type == "circle":
+            hyp = np.hypot(size[0], size[1])
+            if self.max_size and hyp > self.max_size:
+                hyp = self.max_size
+            self.shape.outer_radius = hyp
+
+        self.cal_bounding_box(self.position)
+
+    def left_button_pressed(self, i_ren, _obj, shape):
+        mode = self.drawpanel.current_mode
+        if mode == "selection":
+            click_pos = np.array(i_ren.event.position)
+            self._drag_offset = click_pos - self.position
+            i_ren.event.abort()
+        elif mode == "delete":
+            self._scene.rm(self.shape.actor)
+            i_ren.force_render()
+        else:
+            self.drawpanel.left_button_pressed(i_ren, _obj, self.drawpanel)
+
+    def left_button_dragged(self, i_ren, _obj, shape):
+        if self.drawpanel.current_mode == "selection":
+            if self._drag_offset is not None:
+                click_position = i_ren.event.position
+                relative_canvas_position = click_position - \
+                    self._drag_offset - self.drawpanel.position
+                new_position = self.clamp_position(relative_canvas_position)
+                self.drawpanel.canvas.update_element(self, new_position)
+            i_ren.force_render()
+        else:
+            self.drawpanel.left_button_dragged(i_ren, _obj, self.drawpanel)
+
+
+class DrawPanel(UI):
+    """The main Canvas(Panel2D) on which everything would be drawn.
+    """
+
+    def __init__(self, size=(400, 400), position=(0, 0), is_draggable=False):
+        """Init this UI element.
+
+        Parameters
+        ----------
+        size : (int, int), optional
+            Width and height in pixels of this UI component.
+        position : (float, float), optional
+            (x, y) in pixels.
+        is_draggable : bool, optional
+            Whether the background canvas will be draggble or not.
+        """
+        self.panel_size = size
+        super(DrawPanel, self).__init__(position)
+        self.is_draggable = is_draggable
+        self.current_mode = None
+
+        if is_draggable:
+            self.current_mode = "selection"
+
+        self.shape_list = []
+
+    def _setup(self):
+        """Setup this UI component.
+
+        Create a Canvas(Panel2D).
+        """
+        self.canvas = Panel2D(size=self.panel_size)
+        self.canvas.background.on_left_mouse_button_pressed = \
+            self.left_button_pressed
+        self.canvas.background.on_left_mouse_button_dragged = \
+            self.left_button_dragged
+
+        # Todo
+        # Convert mode_data into a private variable and make it read-only
+        # Then add the ability to insert user-defined mode
+        mode_data = {
+            "selection": ["selection.png", "selection-pressed.png"],
+            "line": ["line.png", "line-pressed.png"],
+            "quad": ["quad.png", "quad-pressed.png"],
+            "circle": ["circle.png", "circle-pressed.png"],
+            "delete": ["delete.png", "delete-pressed.png"]
+        }
+
+        padding = 5
+        # Todo
+        # Add this size to __init__
+        mode_panel_size = (len(mode_data) * 35 + 2 * padding, 40)
+        self.mode_panel = Panel2D(size=mode_panel_size, color=(0.5, 0.5, 0.5))
+        btn_pos = np.array([0, 0])
+
+        for mode, fname in mode_data.items():
+            icon_files = []
+            icon_files.append((mode, read_viz_icons(style="new_icons",
+                                                    fname=fname[0])))
+            icon_files.append((mode+"-pressed",
+                               read_viz_icons(style="new_icons", fname=fname[1])))
+            btn = Button2D(icon_fnames=icon_files)
+
+            def mode_selector(i_ren, _obj, btn):
+                self.current_mode = btn.icon_names[0]
+                i_ren.force_render()
+
+            btn.on_left_mouse_button_pressed = mode_selector
+
+            self.mode_panel.add_element(btn, btn_pos+padding)
+            btn_pos[0] += btn.size[0]+padding
+
+        self.canvas.add_element(self.mode_panel, (0, 0))
+
+        self.mode_text = TextBlock2D(text="Select appropriate drawing mode using below icon")
+        self.canvas.add_element(self.mode_text, (0.0, 0.95))
+
+    def _get_actors(self):
+        """Get the actors composing this UI component."""
+        return self.canvas.actors
+
+    def _add_to_scene(self, scene):
+        """Add all subcomponents or VTK props that compose this UI component.
+
+        Parameters
+        ----------
+        scene : scene
+
+        """
+        self.current_scene = scene
+        self.canvas.add_to_scene(scene)
+
+    def _get_size(self):
+        return self.canvas.size
+
+    def _set_position(self, coords):
+        """Set the lower-left corner position of this UI component.
+
+        Parameters
+        ----------
+        coords: (float, float)
+            Absolute pixel coordinates (x, y).
+        """
+        self.canvas.position = coords
+
+    def resize(self, size):
+        """Resize the UI.
+        """
+        pass
+
+    @property
+    def current_mode(self):
+        return self._current_mode
+
+    @current_mode.setter
+    def current_mode(self, mode):
+        self.update_button_icons(mode)
+        self._current_mode = mode
+        if mode is not None:
+            self.mode_text.message = f"Mode: {mode}"
+
+    def cal_min_boundary_distance(self, position):
+        """Calculate the minimum distance between the current position and canvas boundary.
+
+        Parameters
+        ----------
+        position: (float,float)
+            current position of the shape.
+
+        Returns
+        -------
+        float
+            Minimum distance from the boundary.
+        """
+        distance_list = []
+        # calculate distance from element to left and lower boundary
+        distance_list.extend(position - self.canvas.position)
+        # calculate distance from element to upper and right boundary
+        distance_list.extend(self.canvas.position + self.canvas.size - position)
+
+        return min(distance_list)
+
+    def draw_shape(self, shape_type, current_position, in_process=False):
+        """Draws the required shape at the given position.
+
+        Parameters
+        ----------
+        shape_type: string
+            Type of shape - line, quad, circle.
+        current_position: (float,float)
+            Lower left corner position for the shape.
+        in_process: bool, optional
+            Checks whether in process or not.
+        """
+        if not in_process:
+            shape = DrawShape(shape_type=shape_type, drawpanel=self,
+                              position=current_position)
+            if shape_type == "circle":
+                shape.max_size = self.cal_min_boundary_distance(current_position)
+            self.shape_list.append(shape)
+            self.current_scene.add(shape)
+            self.canvas.add_element(shape, current_position - self.canvas.position)
+
+        else:
+            current_shape = self.shape_list[-1]
+            size = current_position - current_shape.position
+            current_shape.resize(size)
+
+    def update_button_icons(self, current_mode):
+        """Updates the button icon.
+
+        Parameters
+        ----------
+        current_mode: string
+            Current mode of the UI.
+        """
+        for btn in self.mode_panel._elements[1:]:
+            if btn.icon_names[0] == current_mode:
+                btn.next_icon()
+            elif btn.current_icon_id == 1:
+                btn.next_icon()
+
+    def clamp_mouse_position(self, mouse_position):
+        """Restricts the mouse position to the canvas boundary.
+
+        Parameters
+        ----------
+        mouse_position: (float,float)
+            Current mouse position.
+
+        Returns
+        -------
+        list(float)
+            New clipped position.
+        """
+        return np.clip(mouse_position, self.canvas.position,
+                       self.canvas.position + self.canvas.size)
+
+    def handle_mouse_click(self, position):
+        if self.is_draggable and self.current_mode == "selection":
+            self._drag_offset = position - self.position
+        if self.current_mode in ["line", "quad", "circle"]:
+            self.draw_shape(self.current_mode, position)
+
+    def left_button_pressed(self,  i_ren, _obj, element):
+        self.handle_mouse_click(i_ren.event.position)
+        i_ren.force_render()
+
+    def handle_mouse_drag(self, position):
+        if self.is_draggable and self.current_mode == "selection":
+            if self._drag_offset is not None:
+                new_position = position - self._drag_offset
+                self.position = new_position
+        if self.current_mode in ["line", "quad", "circle"]:
+            self.draw_shape(self.current_mode, position, True)
+
+    def left_button_dragged(self,  i_ren, _obj, element):
+        mouse_position = self.clamp_mouse_position(i_ren.event.position)
+        self.handle_mouse_drag(mouse_position)
+        i_ren.force_render()
+
+
 class SpinBox(UI):
     """SpinBox UI.
     """
@@ -3095,18 +3493,9 @@
     def __init__(self, position=(350, 400), size=(300, 100), padding=10,
                  panel_color=(1, 1, 1), min_val=0, max_val=100,
                  initial_val=50, step=1, textbox_width=10, textbox_height=2):
-=======
-class DrawShape(UI):
-    """Create and Manage 2D Shapes.
-    """
-
-    def __init__(self, shape_type, drawpanel=None, position=(0, 0)):
->>>>>>> a9b00ef0
         """Init this UI element.
-
-        Parameters
-        ----------
-<<<<<<< HEAD
+        Parameters
+        ----------
         position : (int, int), optional
             Absolute coordinates (x, y) of the lower-left corner of this
             UI component.
@@ -3147,7 +3536,6 @@
 
     def _setup(self):
         """Setup this UI component.
-
         Create the SpinBoxUI with Background (Panel2D) and InputBox (TextBox2D)
         and Increment,Decrement Button (Button2D).
         """
@@ -3174,7 +3562,6 @@
 
     def resize(self, size):
         """Resize SpinBox.
-
         Parameters
         ----------
         size : (float, float)
@@ -3203,294 +3590,25 @@
     def _get_actors(self):
         """Get the actors composing this UI component."""
         return self.panel.actors
-=======
-        shape_type : string
-            Type of shape to be created.
-        drawpanel : DrawPanel, optional
-            Reference to the main canvas on which it is drawn.
-        position : (float, float), optional
-            (x, y) in pixels.
-        """
-        self.shape = None
-        self.shape_type = shape_type.lower()
-        self.drawpanel = drawpanel
-        self.max_size = None
-        super(DrawShape, self).__init__(position)
-        self.shape.color = np.random.random(3)
-
-    def _setup(self):
-        """Setup this UI component.
-
-        Create a Shape.
-        """
-        if self.shape_type == "line":
-            self.shape = Rectangle2D(size=(3, 3))
-        elif self.shape_type == "quad":
-            self.shape = Rectangle2D(size=(3, 3))
-        elif self.shape_type == "circle":
-            self.shape = Disk2D(outer_radius=2)
-        else:
-            raise IOError("Unknown shape type: {}.".format(self.shape_type))
-
-        self.shape.on_left_mouse_button_pressed = self.left_button_pressed
-        self.shape.on_left_mouse_button_dragged = self.left_button_dragged
-
-    def _get_actors(self):
-        """Get the actors composing this UI component."""
-        return self.shape
 
     def _add_to_scene(self, scene):
         """Add all subcomponents or VTK props that compose this UI component.
-
-        Parameters
-        ----------
-        scene : scene
-
-        """
-        self._scene = scene
-        self.shape.add_to_scene(scene)
+        Parameters
+        ----------
+        scene : Scene
+        """
+        self.panel.add_to_scene(scene)
 
     def _get_size(self):
-        return self.shape.size
+        return self.panel.size
 
     def _set_position(self, coords):
         """Set the lower-left corner position of this UI component.
-
         Parameters
         ----------
         coords: (float, float)
             Absolute pixel coordinates (x, y).
         """
-        if self.shape_type == "circle":
-            self.shape.center = coords
-        else:
-            self.shape.position = coords
-
-    def rotate(self, angle):
-        """Rotate the vertices of the UI component using specific angle.
-
-        Parameters
-        ----------
-        angle: float
-            Value by which the vertices are rotated in radian.
-        """
-        points_arr = vertices_from_actor(self.shape.actor)
-        rotation_matrix = np.array(
-            [[np.cos(angle), np.sin(angle), 0],
-             [-np.sin(angle), np.cos(angle), 0], [0, 0, 1]])
-        new_points_arr = np.matmul(points_arr, rotation_matrix)
-        set_polydata_vertices(self.shape._polygonPolyData, new_points_arr)
-        update_actor(self.shape.actor)
-
-        self.cal_bounding_box(self.position)
-
-    def cal_bounding_box(self, position):
-        """Calculates the min and max position of the bounding box.
-
-        Parameters
-        ----------
-        position : (float, float)
-            (x, y) in pixels.
-        """
-        vertices = position + vertices_from_actor(self.shape.actor)[:, :-1]
-
-        min_x, min_y = vertices[0]
-        max_x, max_y = vertices[0]
-
-        for x, y in vertices:
-            if x < min_x:
-                min_x = x
-            if y < min_y:
-                min_y = y
-            if x > max_x:
-                max_x = x
-            if y > max_y:
-                max_y = y
-
-        self._bounding_box_min = [min_x, min_y]
-        self._bounding_box_max = [max_x, max_y]
-        self._bounding_box_size = [max_x-min_x, max_y-min_y]
-
-        self._bounding_box_offset = position - self._bounding_box_min
-
-    def clamp_position(self, position):
-        """Clamps the given position according to the DrawPanel canvas.
-
-        Parameters
-        ----------
-        position : (float, float)
-            (x, y) in pixels.
-
-        Returns
-        -------
-        new_position: ndarray(int)
-            New position for the shape.
-        """
-        self.cal_bounding_box(position)
-        new_position = np.clip(self._bounding_box_min, [0, 0],
-                               self.drawpanel.size - self._bounding_box_size)
-        new_position = new_position + self._bounding_box_offset
-        return new_position.astype(int)
-
-    def resize(self, size):
-        """Resize the UI.
-        """
-        if self.shape_type == "line":
-            hyp = np.hypot(size[0], size[1])
-            self.shape.resize((hyp, 3))
-            self.rotate(angle=np.arctan2(size[1], size[0]))
-
-        elif self.shape_type == "quad":
-            self.shape.resize(size)
-
-        elif self.shape_type == "circle":
-            hyp = np.hypot(size[0], size[1])
-            if self.max_size and hyp > self.max_size:
-                hyp = self.max_size
-            self.shape.outer_radius = hyp
-
-        self.cal_bounding_box(self.position)
-
-    def left_button_pressed(self, i_ren, _obj, shape):
-        mode = self.drawpanel.current_mode
-        if mode == "selection":
-            click_pos = np.array(i_ren.event.position)
-            self._drag_offset = click_pos - self.position
-            i_ren.event.abort()
-        elif mode == "delete":
-            self._scene.rm(self.shape.actor)
-            i_ren.force_render()
-        else:
-            self.drawpanel.left_button_pressed(i_ren, _obj, self.drawpanel)
-
-    def left_button_dragged(self, i_ren, _obj, shape):
-        if self.drawpanel.current_mode == "selection":
-            if self._drag_offset is not None:
-                click_position = i_ren.event.position
-                relative_canvas_position = click_position - \
-                    self._drag_offset - self.drawpanel.position
-                new_position = self.clamp_position(relative_canvas_position)
-                self.drawpanel.canvas.update_element(self, new_position)
-            i_ren.force_render()
-        else:
-            self.drawpanel.left_button_dragged(i_ren, _obj, self.drawpanel)
-
-
-class DrawPanel(UI):
-    """The main Canvas(Panel2D) on which everything would be drawn.
-    """
-
-    def __init__(self, size=(400, 400), position=(0, 0), is_draggable=False):
-        """Init this UI element.
-
-        Parameters
-        ----------
-        size : (int, int), optional
-            Width and height in pixels of this UI component.
-        position : (float, float), optional
-            (x, y) in pixels.
-        is_draggable : bool, optional
-            Whether the background canvas will be draggble or not.
-        """
-        self.panel_size = size
-        super(DrawPanel, self).__init__(position)
-        self.is_draggable = is_draggable
-        self.current_mode = None
-
-        if is_draggable:
-            self.current_mode = "selection"
-
-        self.shape_list = []
-
-    def _setup(self):
-        """Setup this UI component.
-
-        Create a Canvas(Panel2D).
-        """
-        self.canvas = Panel2D(size=self.panel_size)
-        self.canvas.background.on_left_mouse_button_pressed = \
-            self.left_button_pressed
-        self.canvas.background.on_left_mouse_button_dragged = \
-            self.left_button_dragged
-
-        # Todo
-        # Convert mode_data into a private variable and make it read-only
-        # Then add the ability to insert user-defined mode
-        mode_data = {
-            "selection": ["selection.png", "selection-pressed.png"],
-            "line": ["line.png", "line-pressed.png"],
-            "quad": ["quad.png", "quad-pressed.png"],
-            "circle": ["circle.png", "circle-pressed.png"],
-            "delete": ["delete.png", "delete-pressed.png"]
-        }
-
-        padding = 5
-        # Todo
-        # Add this size to __init__
-        mode_panel_size = (len(mode_data) * 35 + 2 * padding, 40)
-        self.mode_panel = Panel2D(size=mode_panel_size, color=(0.5, 0.5, 0.5))
-        btn_pos = np.array([0, 0])
-
-        for mode, fname in mode_data.items():
-            icon_files = []
-            icon_files.append((mode, read_viz_icons(style="new_icons",
-                                                    fname=fname[0])))
-            icon_files.append((mode+"-pressed",
-                               read_viz_icons(style="new_icons", fname=fname[1])))
-            btn = Button2D(icon_fnames=icon_files)
-
-            def mode_selector(i_ren, _obj, btn):
-                self.current_mode = btn.icon_names[0]
-                i_ren.force_render()
-
-            btn.on_left_mouse_button_pressed = mode_selector
-
-            self.mode_panel.add_element(btn, btn_pos+padding)
-            btn_pos[0] += btn.size[0]+padding
-
-        self.canvas.add_element(self.mode_panel, (0, 0))
-
-        self.mode_text = TextBlock2D(text="Select appropriate drawing mode using below icon")
-        self.canvas.add_element(self.mode_text, (0.0, 0.95))
-
-    def _get_actors(self):
-        """Get the actors composing this UI component."""
-        return self.canvas.actors
->>>>>>> a9b00ef0
-
-    def _add_to_scene(self, scene):
-        """Add all subcomponents or VTK props that compose this UI component.
-
-        Parameters
-        ----------
-<<<<<<< HEAD
-        scene : Scene
-
-        """
-        self.panel.add_to_scene(scene)
-
-    def _get_size(self):
-        return self.panel.size
-=======
-        scene : scene
-
-        """
-        self.current_scene = scene
-        self.canvas.add_to_scene(scene)
-
-    def _get_size(self):
-        return self.canvas.size
->>>>>>> a9b00ef0
-
-    def _set_position(self, coords):
-        """Set the lower-left corner position of this UI component.
-
-        Parameters
-        ----------
-        coords: (float, float)
-            Absolute pixel coordinates (x, y).
-        """
-<<<<<<< HEAD
         self.panel.center = coords
 
     def increment_callback(self, i_ren, _obj, _button):
@@ -3540,123 +3658,4 @@
         self.value = int(textbox.text.message)
 
         self.textbox.set_message(str(self.value))
-        self.on_change(self)
-=======
-        self.canvas.position = coords
-
-    def resize(self, size):
-        """Resize the UI.
-        """
-        pass
-
-    @property
-    def current_mode(self):
-        return self._current_mode
-
-    @current_mode.setter
-    def current_mode(self, mode):
-        self.update_button_icons(mode)
-        self._current_mode = mode
-        if mode is not None:
-            self.mode_text.message = f"Mode: {mode}"
-
-    def cal_min_boundary_distance(self, position):
-        """Calculate the minimum distance between the current position and canvas boundary.
-
-        Parameters
-        ----------
-        position: (float,float)
-            current position of the shape.
-
-        Returns
-        -------
-        float
-            Minimum distance from the boundary.
-        """
-        distance_list = []
-        # calculate distance from element to left and lower boundary
-        distance_list.extend(position - self.canvas.position)
-        # calculate distance from element to upper and right boundary
-        distance_list.extend(self.canvas.position + self.canvas.size - position)
-
-        return min(distance_list)
-
-    def draw_shape(self, shape_type, current_position, in_process=False):
-        """Draws the required shape at the given position.
-
-        Parameters
-        ----------
-        shape_type: string
-            Type of shape - line, quad, circle.
-        current_position: (float,float)
-            Lower left corner position for the shape.
-        in_process: bool, optional
-            Checks whether in process or not.
-        """
-        if not in_process:
-            shape = DrawShape(shape_type=shape_type, drawpanel=self,
-                              position=current_position)
-            if shape_type == "circle":
-                shape.max_size = self.cal_min_boundary_distance(current_position)
-            self.shape_list.append(shape)
-            self.current_scene.add(shape)
-            self.canvas.add_element(shape, current_position - self.canvas.position)
-
-        else:
-            current_shape = self.shape_list[-1]
-            size = current_position - current_shape.position
-            current_shape.resize(size)
-
-    def update_button_icons(self, current_mode):
-        """Updates the button icon.
-
-        Parameters
-        ----------
-        current_mode: string
-            Current mode of the UI.
-        """
-        for btn in self.mode_panel._elements[1:]:
-            if btn.icon_names[0] == current_mode:
-                btn.next_icon()
-            elif btn.current_icon_id == 1:
-                btn.next_icon()
-
-    def clamp_mouse_position(self, mouse_position):
-        """Restricts the mouse position to the canvas boundary.
-
-        Parameters
-        ----------
-        mouse_position: (float,float)
-            Current mouse position.
-
-        Returns
-        -------
-        list(float)
-            New clipped position.
-        """
-        return np.clip(mouse_position, self.canvas.position,
-                       self.canvas.position + self.canvas.size)
-
-    def handle_mouse_click(self, position):
-        if self.is_draggable and self.current_mode == "selection":
-            self._drag_offset = position - self.position
-        if self.current_mode in ["line", "quad", "circle"]:
-            self.draw_shape(self.current_mode, position)
-
-    def left_button_pressed(self,  i_ren, _obj, element):
-        self.handle_mouse_click(i_ren.event.position)
-        i_ren.force_render()
-
-    def handle_mouse_drag(self, position):
-        if self.is_draggable and self.current_mode == "selection":
-            if self._drag_offset is not None:
-                new_position = position - self._drag_offset
-                self.position = new_position
-        if self.current_mode in ["line", "quad", "circle"]:
-            self.draw_shape(self.current_mode, position, True)
-
-    def left_button_dragged(self,  i_ren, _obj, element):
-        mouse_position = self.clamp_mouse_position(i_ren.event.position)
-        self.handle_mouse_drag(mouse_position)
-        i_ren.force_render()
->>>>>>> a9b00ef0
+        self.on_change(self)