<<<<<<< HEAD
import time
import warnings
from collections import defaultdict
from fury import utils, actor
from fury.actor import Container
from fury.animation.interpolator import spline_interpolator, \
    step_interpolator, linear_interpolator
import numpy as np
from scipy.spatial import transform
from PIL import Image
from fury.ui.elements import PlaybackPanel
from fury.lib import Actor, WindowToImageFilter, RenderWindow, numpy_support
from fury.window import antialiasing
=======
from time import perf_counter
from fury.ui.elements import PlaybackPanel
from fury.animation.animation import Animation
>>>>>>> 65266399


class Timeline:
    """Keyframe animation Timeline.

    Timeline is responsible for handling the playback of keyframes animations.
    It has multiple playback options which makes it easy
    to control the playback, speed, state of the animation with/without a GUI
    playback panel.

    Attributes
    ----------
    animations : Animation or list[Animation], optional, default: None
        Actor/s to be animated directly by the Timeline (main Animation).
    playback_panel : bool, optional
        If True, the timeline will have a playback panel set, which can be used
        to control the playback of the timeline.
    length : float or int, default: None, optional
        the fixed length of the timeline. If set to None, the timeline will get
         its length from the animations that it controls automatically.
    loop : bool, optional
        Whether loop playing the timeline or play once.
    """

    def __init__(self, animations=None, playback_panel=False, loop=True,
                 length=None):

        self.playback_panel = None
        self._current_timestamp = 0
        self._speed = 1.0
        self._last_started_time = 0
        self._playing = False
        self._animations = []
        self._loop = loop
        self._length = length
        self._duration = length if length is not None else 0.0

        if playback_panel:
            def set_loop(is_loop):
                self._loop = is_loop

            def set_speed(speed):
                self.speed = speed

            self.playback_panel = PlaybackPanel(loop=self._loop)
            self.playback_panel.on_play = self.play
            self.playback_panel.on_stop = self.stop
            self.playback_panel.on_pause = self.pause
            self.playback_panel.on_loop_toggle = set_loop
            self.playback_panel.on_progress_bar_changed = self.seek
            self.playback_panel.on_speed_changed = set_speed

        if animations is not None:
            self.add_animation(animations)

    def update_duration(self):
        """Update and return the duration of the Timeline.

        Returns
        -------
        float
            The duration of the Timeline.
        """
        if self._length is not None:
            self._duration = self._length
        else:
            self._duration = max([0.0] + [anim.update_duration() for anim
                                          in self._animations])
        if self.has_playback_panel:
            self.playback_panel.final_time = self.duration
        return self.duration

    @property
    def duration(self):
        """Return the duration of the Timeline.

        Returns
        -------
        float
            The duration of the Timeline.
        """
        return self._duration

    def play(self):
        """Play the animation"""
        if not self.playing:
            if self.current_timestamp >= self.duration:
                self.current_timestamp = 0
            self._last_started_time = \
                perf_counter() - self._current_timestamp / self.speed
            self._playing = True

    def pause(self):
        """Pause the animation"""
        self._current_timestamp = self.current_timestamp
        self._playing = False

    def stop(self):
        """Stop the animation"""
        self._current_timestamp = 0
        self._playing = False
        self.update(force=True)

    def restart(self):
        """Restart the animation"""
        self._current_timestamp = 0
        self._playing = True
        self.update(force=True)

    @property
    def current_timestamp(self):
        """Get current timestamp of the Timeline.

        Returns
        -------
        float
            The current time of the Timeline.

        """
        if self.playing:
            self._current_timestamp = (perf_counter() -
                                       self._last_started_time) * self.speed
        return self._current_timestamp

    @current_timestamp.setter
    def current_timestamp(self, timestamp):
        """Set the current timestamp of the Timeline.

        Parameters
        ----------
        timestamp: float
            The time to set as current time of the Timeline.

        """
        self.seek(timestamp)

    def seek(self, timestamp):
        """Set the current timestamp of the Timeline.

        Parameters
        ----------
        timestamp: float
            The time to seek.

        """
        # assuring timestamp value is in the timeline range
        if timestamp < 0:
            timestamp = 0
        elif timestamp > self.duration:
            timestamp = self.duration
        if self.playing:
            self._last_started_time = \
                perf_counter() - timestamp / self.speed
        else:
            self._current_timestamp = timestamp
            self.update(force=True)

    def seek_percent(self, percent):
        """Seek a percentage of the Timeline's final timestamp.

        Parameters
        ----------
        percent: float
            Value from 1 to 100.

        """
        t = percent * self.duration / 100
        self.seek(t)

    @property
    def playing(self):
        """Return whether the Timeline is playing.

        Returns
        -------
        bool
            True if the Timeline is playing.
        """
        return self._playing

    @property
    def stopped(self):
        """Return whether the Timeline is stopped.

        Returns
        -------
        bool
            True if Timeline is stopped.

        """
        return not self.playing and not self._current_timestamp

    @property
    def paused(self):
        """Return whether the Timeline is paused.

        Returns
        -------
        bool
            True if the Timeline is paused.

        """

        return not self.playing and self._current_timestamp is not None

    @property
    def speed(self):
        """Return the speed of the timeline's playback.

        Returns
        -------
        float
            The speed of the timeline's playback.
        """
        return self._speed

    @speed.setter
    def speed(self, speed):
        """Set the speed of the timeline's playback.

        Parameters
        ----------
        speed: float
            The speed of the timeline's playback.

        """
        current = self.current_timestamp
        if speed <= 0:
            return
        self._speed = speed
        self._last_started_time = perf_counter()
        self.current_timestamp = current

    @property
    def loop(self):
        """Get loop condition of the timeline.

        Returns
        -------
        bool
            Whether the playback is in loop mode (True) or play one mode
            (False).
        """
        return self._loop

    @loop.setter
    def loop(self, loop):
        """Set the timeline's playback to loop or play once.

        Parameters
        ----------
        loop: bool
            The loop condition to be set. (True) to loop the playback, and
            (False) to play only once.
        """
        self._loop = loop

    @property
    def has_playback_panel(self):
        """Return whether the `Timeline` has a playback panel.

        Returns
        -------
        bool: 'True' if the `Timeline` has a playback panel. otherwise, 'False'
        """
        return self.playback_panel is not None

<<<<<<< HEAD
    def record(self, fname=None, fps=30, speed=1.0, size=(900, 768),
               order_transparent=True, multi_samples=8,
               max_peels=4, show_panel=False):
        """Record the animation

        Parameters
        -----------
        fname : str, optional, default : None
            The file name. Save a GIF file if name ends with '.gif', or mp4
            video if name ends with'.mp4'.
            If None, this method will only return an array of frames.
        fps : int, optional, default 30
            The number of frames per second of the record.
        size : (int, int)
            ``(width, height)`` of the window. Default is (900, 768).
        speed : float, optional, default 1.0
            The speed of the animation.
        order_transparent : bool
            Default False. Use depth peeling to sort transparent objects.
            If True also enables anti-aliasing.
        multi_samples : int
            Number of samples for anti-aliazing (Default 8).
            For no anti-aliasing use 0.
        max_peels : int
            Maximum number of peels for depth peeling (Default 4).
        show_panel : bool, optional, default False
            Controls whether to show the playback (if True) panel of hide it
            (if False)

        Returns
        -------
        ndarray:
            The recorded frames.

        Notes
        -----
        It's recommended to use 50 or 30 fps while recording to a gif file.
        """

        duration = self.final_timestamp
        step = speed / fps
        frames = []
        t = 0

        if self.has_playback_panel and not show_panel:
            self.playback_panel.hide()
        render_window = RenderWindow()
        render_window.SetOffScreenRendering(1)
        render_window.AddRenderer(self._scene)
        render_window.SetSize(*size)
        if order_transparent:
            antialiasing(self._scene, render_window, multi_samples, max_peels,
                         0)
        while t < duration:
            self.seek(t)
            render_window.Render()
            window_to_image_filter = WindowToImageFilter()
            window_to_image_filter.SetInput(render_window)
            window_to_image_filter.Update()
            vtk_image = window_to_image_filter.GetOutput()
            h, w, _ = vtk_image.GetDimensions()
            vtk_array = vtk_image.GetPointData().GetScalars()
            components = vtk_array.GetNumberOfComponents()
            snap = numpy_support.vtk_to_numpy(vtk_array).reshape(w, h,
                                                                 components)
            frames.append(snap)
            t += step

        if fname is None:
            return frames

        images = [Image.fromarray(frame).transpose(1) for frame in frames]
        if 'mp4' not in fname:
            if fname[-4:] != '.gif':
                fname += '.gif'
            images[0].save(fname, append_images=images[1:], loop=0,
                           duration=1000/fps, save_all=True)
        else:
            try:
                import cv2
            except ImportError:
                raise ImportError('OpenCV has to be installed in order to '
                                  'save as mp4')
            fourcc = cv2.VideoWriter.fourcc(*'mp4v')
            out = cv2.VideoWriter(fname, fourcc, fps, size)

            for img in images:
                cv_img = cv2.cvtColor(np.array(img), cv2.COLOR_RGB2BGR)
                out.write(cv_img)

            out.release()
        self.playback_panel.show()
        return frames

    def add_to_scene(self, ren):
        """Add Timeline and all actors and sub Timelines to the scene"""
        super(Timeline, self).add_to_scene(ren)
        [ren.add(static_act) for static_act in self._static_actors]
        [ren.add(timeline) for timeline in self.timelines]
        if self._motion_path_actor:
            ren.add(self._motion_path_actor)
        self._scene = ren
        self._added_to_scene = True
        self.update_animation(force=True)
=======
    def add_animation(self, animation):
        """Add Animation or list of Animations.

        Parameters
        ----------
        animation: Animation or list[Animation] or tuple[Animation]
            Animation/s to be added.
        """
        if isinstance(animation, (list, tuple)):
            [self.add_animation(anim) for anim in animation]
        elif isinstance(animation, Animation):
            animation._timeline = self
            self._animations.append(animation)
            self.update_duration()
        else:
            raise TypeError("Expected an Animation, a list or a tuple.")

    @property
    def animations(self) -> 'list[Animation]':
        """Return a list of Animations.

        Returns
        -------
        list:
            List of Animations controlled by the timeline.
        """
        return self._animations

    def update(self, force=False):
        """Update the timeline.

        Update the Timeline and all the animations that it controls. As well as
        the playback of the Timeline (if exists).

        Parameters
        ----------
        force: bool, optional, default: False
            If True, the timeline will update even when the timeline is paused
            or stopped and hence, more resources will be used.

        """
        time = self.current_timestamp
        if self.has_playback_panel:
            self.playback_panel.current_time = time
        if time > self.duration:
            if self._loop:
                self.seek(0)
            else:
                self.seek(self.duration)
                # Doing this will pause both the timeline and the panel.
                if self.has_playback_panel:
                    self.playback_panel.pause()
                else:
                    self.pause()
        if self.playing or force:
            [anim.update_animation(time) for anim in self._animations]

    def add_to_scene(self, scene):
        """Add Timeline and all of its Animations to the scene"""
        if self.has_playback_panel:
            self.playback_panel.add_to_scene(scene)
        [animation.add_to_scene(scene) for animation in self._animations]

    def remove_from_scene(self, scene):
        """Remove Timeline and all of its Animations to the scene"""
        if self.has_playback_panel:
            scene.rm(*tuple(self.playback_panel.actors))
        [animation.remove_from_scene(scene) for animation in self._animations]
>>>>>>> 65266399
<|MERGE_RESOLUTION|>--- conflicted
+++ resolved
@@ -1,22 +1,11 @@
-<<<<<<< HEAD
-import time
-import warnings
-from collections import defaultdict
-from fury import utils, actor
-from fury.actor import Container
-from fury.animation.interpolator import spline_interpolator, \
-    step_interpolator, linear_interpolator
 import numpy as np
-from scipy.spatial import transform
-from PIL import Image
 from fury.ui.elements import PlaybackPanel
 from fury.lib import Actor, WindowToImageFilter, RenderWindow, numpy_support
 from fury.window import antialiasing
-=======
 from time import perf_counter
 from fury.ui.elements import PlaybackPanel
 from fury.animation.animation import Animation
->>>>>>> 65266399
+from PIL import Image
 
 
 class Timeline:
@@ -284,7 +273,6 @@
         """
         return self.playback_panel is not None
 
-<<<<<<< HEAD
     def record(self, fname=None, fps=30, speed=1.0, size=(900, 768),
                order_transparent=True, multi_samples=8,
                max_peels=4, show_panel=False):
@@ -379,17 +367,6 @@
         self.playback_panel.show()
         return frames
 
-    def add_to_scene(self, ren):
-        """Add Timeline and all actors and sub Timelines to the scene"""
-        super(Timeline, self).add_to_scene(ren)
-        [ren.add(static_act) for static_act in self._static_actors]
-        [ren.add(timeline) for timeline in self.timelines]
-        if self._motion_path_actor:
-            ren.add(self._motion_path_actor)
-        self._scene = ren
-        self._added_to_scene = True
-        self.update_animation(force=True)
-=======
     def add_animation(self, animation):
         """Add Animation or list of Animations.
 
@@ -457,5 +434,4 @@
         """Remove Timeline and all of its Animations to the scene"""
         if self.has_playback_panel:
             scene.rm(*tuple(self.playback_panel.actors))
-        [animation.remove_from_scene(scene) for animation in self._animations]
->>>>>>> 65266399
+        [animation.remove_from_scene(scene) for animation in self._animations]