--- conflicted
+++ resolved
@@ -3205,7 +3205,6 @@
 
         self.cal_bounding_box(update_value=True)
 
-<<<<<<< HEAD
     def show_rotation_slider(self):
         """Display the RingSlider2D to allow rotation of shape from the center.
         """
@@ -3215,9 +3214,6 @@
         self.rotation_slider.set_visibility(True)
 
     def cal_bounding_box(self, position):
-=======
-    def cal_bounding_box(self, update_value=False, position=None):
->>>>>>> a59f1520
         """Calculates the min, max position and the size of the bounding box.
 
         Parameters
@@ -3299,12 +3295,8 @@
             self.drawpanel.update_shape_selection(self)
 
             click_pos = np.array(i_ren.event.position)
-<<<<<<< HEAD
             self._drag_offset = click_pos - self.position
             self.show_rotation_slider()
-=======
-            self._drag_offset = click_pos - self.center
->>>>>>> a59f1520
             i_ren.event.abort()
         elif mode == "delete":
             self.remove()
