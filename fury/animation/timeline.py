--- conflicted
+++ resolved
@@ -1,14 +1,10 @@
 import numpy as np
 from fury.lib import WindowToImageFilter, RenderWindow, numpy_support
 from fury import window
+from fury.animation.animation import Animation
+from fury.ui.elements import PlaybackPanel
+from PIL import Image
 from time import perf_counter
-
-from fury.animation.animation import Animation
-<<<<<<< HEAD
-from PIL import Image
-=======
-from fury.ui.elements import PlaybackPanel
->>>>>>> eb657804
 
 
 class Timeline:
